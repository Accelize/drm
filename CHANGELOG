<<<<<<< HEAD
* Wed Sep 9 2020 Accelize v2.5.0
=======
* Wed Sep 09 2020 Accelize v2.5.0
>>>>>>> f640f16a
- NEW: Add support of the asynchronous metering mechanism
- NEW: Include DRM Library settings in requests
- NEW: Support the new data format in the ROM of the DRM Controller
- NEW: Show host and card information when XRT utilities are installed
- NEW: Show CSP information when available
- NEW: Add Ubuntu to the regression suite
- NEW: Support environment variables: ONEPORTAL_URL, ONEPORTAL_CLIENT_ID, ONEPORTAL_CLIENT_SECRET
- NEW: Log file support "append" mode
- NEW: Validate the support of xclRegRead and xclRegWrite for CPP, OpenCL and Py APIs
- FIX: Refactor retry mechanism from API functions
- DOC: Update documentation: thanks to customers for their feedback
- DOC: Add migration page

* Thu Apr 30 2020 Accelize v2.4.1
- FIX: Correct BIST to allow HDK v3.x

* Mon Mar 23 2020 Accelize v2.4.0
- NEW: Strengthen hardware security
- NEW: Add SDAccel and Vitis support to regression
- NEW: Enhance messaging
- NEW: Enhance Built-In Self Test at DRMLib start up
- FIX: resume session when license duration default value is 0
- FIX: Error reporting
- FIX: Change URL for China mainland users
- TST: Enhance non regresison and coverage tests
- DEP: Deprecated the systemd service and python drivers
- DOC: Change file organisation and some naming conventions

* Fri Oct 18 2019 Accelize v2.3.0
- NEW: Added host name resolving for China Mainland
- NEW: Support new frequency detection method based on internal counter
- NEW: Added parameter to disabled frequency detection mechanism
- NEW: Include LGDN SDK v4.0.0
- NEW: The Accelize DRM Systemd service now support Xilinx XRT.
- NEW: The Accelize DRM Systemd service now reset the FPGA on start and stop.
- NEW: The Python library now provides a Xilinx XRT Python FPGA driver.
- NEW: The Python library drivers now provides a "reset_fpga" method.
- FIX: Build issue with setuptools v41.1.0.
- FIX: DEB/RPM packages build is now triggered on the build tools instead of the package manager.
- DOC: Updated to match new DRM HDK file organization.
- DOC: Updated simulation chapter and added SDAccel/Vitis paragraph.

* Wed Jul 10 2019 Accelize v2.2.1
- DOC: Enhance documentation: hardware integration

* Mon Jul 08 2019 Accelize v2.2.0
- NEW: Introduce common logging mechanism to control messaging sent to stdout and file.
- NEW: The systemd service can be configured to program a FPGA slot without licensing it.
- NEW: The systemd service provides a log file for each FPGA slot in "/var/log/accelize_drm".
- FIX: Fix driver handling error in the systemd service.
- FIX: The systemd service now exit gracefully if error when instantiating the DRM manager.

* Tue Jun 21 2019 Accelize v2.1.1
- FIX: Fix Accelize DRM Service error with bad slot ID type
- DOC: Fix some documentation issues

* Tue Jun 11 2019 Accelize v2.1.0
- NEW: Accelize DRM Systemd service (First version only available for AWS F1)
- NEW: Python library is now provided with some FPGA Python drivers
- FIX: Python library installation path on some OS
- DOC: Update documentation

* Thu Apr 04 2019 Accelize v2.0.0
- NEW: API v2.0: Break retro-compatibility!
- NEW: Optimize authentication
- NEW: Implement an automatic retry mechanism
- NEW: Integrate new status bit in DRM HDK to enhance robustness and optimize scheduling
- NEW: Enhance robustness by self-detection of the DRM Controller frequency
- NEW: Remove environment variable dependency and use the configuration file instead
- NEW: Enhance the level of parametrization of the library through the configuration file and programmatically
- NEW: Remove boost and unifdef dependency

* Mon Dec 03 2018 Accelize v1.3.0
- NEW: Floating mode support
- FIX: Infinite loop in Stop session when token limit is reached

* Fri Nov 30 2018 Accelize v1.2.0
- NEW: Nodelock mode support

* Fri Nov 23 2018 Accelize v1.1.3
- FIX: Metering, multi-board issue in same process
- FIX: Metering, re-start session issue

* Thu Nov 08 2018 Accelize v1.1.2
- DOC: Fix ReadTheDoc documentation

* Wed Nov 07 2018 Accelize v1.1.1
- DOC: Documentation for ReadTheDoc
- FIX: Stop session issue on retry

* Mon Oct 08 2018 Accelize v1.1.0
- NEW: MeteringSessionManager robustness to network disconnections

* Wed Sep 12 2018 Accelize v1.0.0
- NEW: MeteringSessionManager to manage DRM metering sessions
- NEW: C-wrapper API
- NEW: Doxygen documentation<|MERGE_RESOLUTION|>--- conflicted
+++ resolved
@@ -1,8 +1,4 @@
-<<<<<<< HEAD
-* Wed Sep 9 2020 Accelize v2.5.0
-=======
 * Wed Sep 09 2020 Accelize v2.5.0
->>>>>>> f640f16a
 - NEW: Add support of the asynchronous metering mechanism
 - NEW: Include DRM Library settings in requests
 - NEW: Support the new data format in the ROM of the DRM Controller
