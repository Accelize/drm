--- conflicted
+++ resolved
@@ -1,10 +1,5 @@
-<<<<<<< HEAD
-* Mon Jun 29 2021 Accelize v2.5.4-rc.1
-- NEW:
-=======
 * Mon Jun 29 2021 Accelize v2.5.4
 - NEW: Define a default asynchronous error callback.
->>>>>>> 849b17cb
 
 * Mon Jun 29 2021 Accelize v2.5.3
 - NEW: Add message to check networking connection in case of Timeout or Retry errors on HTTP request.
