--- conflicted
+++ resolved
@@ -1,8 +1,4 @@
-<<<<<<< HEAD
-* Fri Mar 23 2020 Accelize v2.4.0
-=======
 * Mon Mar 23 2020 Accelize v2.4.0
->>>>>>> 46fd2342
 - NEW: Strengthen hardware security
 - NEW: Add SDAccel and Vitis support to regression
 - NEW: Enhance messaging
@@ -32,7 +28,7 @@
 - DOC: Enhance documentation: hardware integration
 
 * Mon Jul 08 2019 Accelize v2.2.0
-- NEW: Introduce common logging mechanism to control messaging sent to stdout and file.
+- NEW: Introduce common logging mechanism to control messaging sent to stdout and file. 
 - NEW: The systemd service can be configured to program a FPGA slot without licensing it.
 - NEW: The systemd service provides a log file for each FPGA slot in "/var/log/accelize_drm".
 - FIX: Fix driver handling error in the systemd service.
