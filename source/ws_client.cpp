--- conflicted
+++ resolved
@@ -20,10 +20,6 @@
 #include <chrono>
 #include <unistd.h>
 #include <math.h>
-<<<<<<< HEAD
-=======
-#include <numeric>
->>>>>>> 34db07b9
 
 #include "log.h"
 #include "utils.h"
@@ -47,31 +43,13 @@
 long CurlEasyPost::perform(std::string* resp, std::chrono::steady_clock::time_point deadline) {
     CURLcode res;
     long resp_code;
-<<<<<<< HEAD
+
     if ( headers ) {
         curl_easy_setopt(curl, CURLOPT_HTTPHEADER, headers);
         std::string sHeader;
         for( const std::string& h: data )
-            sHeader += h + std::string(" ");
-        Debug( "CURL header: ", sHeader );
-=======
-
-    // Search for debug parameter key in environment variables
-    const char* xlz_debug_key = std::getenv("ACCELIZE_DRMLIB_DEBUG_KEY");
-    if ( xlz_debug_key ) {
-        appendHeader(std::string("xlz_debug_key: ") + std::string(xlz_debug_key));
-    }
-    // Search for debug parameter value in environment variables
-    const char *xlz_debug_value = std::getenv("ACCELIZE_DRMLIB_DEBUG_VALUE");
-    if ( xlz_debug_value ) {
-        appendHeader(std::string("xlz_debug_value: ") + std::string(xlz_debug_value));
-
-    }
-
-    if ( headers ) {
-        curl_easy_setopt(curl, CURLOPT_HTTPHEADER, headers);
-        Debug( "CURL header: ", std::accumulate( data.begin(), data.end(), std::string("") ) );
->>>>>>> 34db07b9
+            sHeader += std::string("\t") + h + std::string("\n");
+        Debug( "CURL header:\n", sHeader );
     }
     curl_easy_setopt(curl, CURLOPT_WRITEFUNCTION, &CurlEasyPost::write_callback);
     curl_easy_setopt(curl, CURLOPT_WRITEDATA, (void*)resp);
@@ -155,11 +133,7 @@
     mOAUth2Request.setPostFields( ss.str() );
 }
 
-<<<<<<< HEAD
 uint32_t DrmWSClient::getTokenTimeLeft() const {
-=======
-uint32_t DrmWSClient::getTokenValidityLeft() const {
->>>>>>> 34db07b9
     TClock::duration delta = mTokenExpirationTime - TClock::now();
     return (uint32_t)round( (double)delta.count() / 1000000000 );
 }
