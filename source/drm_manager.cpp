--- conflicted
+++ resolved
@@ -97,11 +97,7 @@
 uint32_t *Accelize::DRM::DrmManager::s_pnc_tzvaddr = nullptr;
 size_t Accelize::DRM::DrmManager::s_pnc_tzsize = 0;
 uint32_t Accelize::DRM::DrmManager::s_pnc_page_offset = 0;
-<<<<<<< HEAD
-const char* Accelize::DRM::DrmManager::SDK_SLEEP_IN_MICRO_SECONDS = "10000";
-=======
-
->>>>>>> b7b5608d
+
 const std::string Accelize::DRM::DrmManager::DRM_SELF_TEST_ERROR_MESSAGE = std::string(
         "Could not access DRM Controller registers.\nPlease verify:\n"
                         "\t-The read/write callbacks implementation in the SW application: verify it uses the correct offset address of DRM Controller IP in the design address space.\n"
@@ -150,17 +146,12 @@
         return 0;
     }
 
-<<<<<<< HEAD
-    bool pnc_initialize_drm_ctrl_ta() {
-        int err = 0;
-=======
     bool pnc_initialize_drm_ctrl_ta() const {
         int err = 0;
         if ( s_pnc_session != nullptr) {
             Debug( "Found and reuse an existing ProvenCore session. " );
             return true;
         }
->>>>>>> b7b5608d
         err = pnc_session_new(PNC_ALLOC_SIZE, &s_pnc_session);
         if ( err == -ENODEV ) {
             Info( "Provencecore driver is not loaded" );
@@ -190,12 +181,8 @@
             Debug( "ProvenCore session configured for DRM Controller TA. " );
 
             // get virtual address and size of shared memory region
-<<<<<<< HEAD
-            if ( pnc_session_getinfo(s_pnc_session, (void**)&s_pnc_tzvaddr, &s_pnc_tzsize) < 0) {
-=======
             ret = pnc_session_getinfo(s_pnc_session, (void**)&s_pnc_tzvaddr, &s_pnc_tzsize);
             if ( ret < 0) {
->>>>>>> b7b5608d
                 Throw( DRM_PncInitError, "Failed to get information from DRM Controller TA: {}. ",
                     strerror(errno) );
             }
@@ -216,13 +203,7 @@
                     DRM_DOC_LINK );
                 Throw( DRM_PncInitError, msg );
             }
-<<<<<<< HEAD
-            Debug( "DRM Controller TA initialized. " );
-
-            Debug( "DRM Controller TA ready to operate. " );
-=======
             Debug( "DRM Controller TA initialized and ready to operate." );
->>>>>>> b7b5608d
             return true;
         }
         catch( const Exception &e ) {
@@ -232,11 +213,7 @@
         }
     }
 
-<<<<<<< HEAD
-    void pnc_uninitialize_drm_ctrl_ta() {
-=======
     void pnc_uninitialize_drm_ctrl_ta() const {
->>>>>>> b7b5608d
         pnc_session_destroy( s_pnc_session );
         s_pnc_session = nullptr;
         Debug( "Provencore session closed. " );
@@ -265,16 +242,6 @@
             {eLicenseType::NODE_LOCKED, "Node-Locked"}
     };
 
-<<<<<<< HEAD
-    const double ACTIVATIONCODE_TRANSMISSION_TIMEOUT_MS = 2000.0;
-
-    const std::map<spdlog::level::level_enum, uint32_t> LogCtrlLevelMap = {
-            {spdlog::level::trace , PNC_DRM_LOG_TRACE},
-            {spdlog::level::debug , PNC_DRM_LOG_DEBUG},
-            {spdlog::level::info  , PNC_DRM_LOG_INFO},
-            {spdlog::level::warn  , PNC_DRM_LOG_WARN},
-            {spdlog::level::err   , PNC_DRM_LOG_ERROR}
-=======
     const char* SDK_CTRL_HW_SLEEP_IN_US = "100";
     const char* SDK_CTRL_SW_SLEEP_IN_US = "10000";
 
@@ -288,7 +255,6 @@
             {eCtrlLogVerbosity::DEBUG  , PNC_DRM_LOG_DEBUG},
             {eCtrlLogVerbosity::TRACE1 , PNC_DRM_LOG_TRACE1},
             {eCtrlLogVerbosity::TRACE2 , PNC_DRM_LOG_TRACE2}
->>>>>>> b7b5608d
     };
 
 #ifdef _WIN32
@@ -318,11 +284,7 @@
     size_t       sLogFileRotatingSize = 100*1024; ///< Size max in KBytes of the log roating file
     size_t       sLogFileRotatingNum  = 3;
 
-<<<<<<< HEAD
-    spdlog::level::level_enum sLogCtrlVerbosity = spdlog::level::warn;
-=======
     eCtrlLogVerbosity sLogCtrlVerbosity = eCtrlLogVerbosity::ERROR;
->>>>>>> b7b5608d
 
     // Function callbacks
     DrmManager::ReadRegisterCallback  f_read_register = nullptr;
@@ -401,9 +363,10 @@
     // XRT PATH
     std::string mXrtPath;
     std::string mXbutil;
-    Json::Value mHostConfigData;
+    Json::Value mHostConfigData = Json::nullValue;
     eHostDataVerbosity mHostDataVerbosity = eHostDataVerbosity::PARTIAL;
-    Json::Value mSettings;
+    Json::Value mSettings = Json::nullValue;;
+    Json::Value mMailboxRoData = Json::nullValue;;
 
     // Debug parameters
     spdlog::level::level_enum mDebugMessageLevel;
@@ -631,26 +594,6 @@
         }
     }
 
-<<<<<<< HEAD
-    void checkCtrlLogLevel( spdlog::level::level_enum level_e ) {
-        if ( level_e >= spdlog::level::critical) {
-            Throw( DRM_BadArg, "Invalid log level for SW controller: {}", level_e );
-        }
-    }
-
-    void updateCtrlLogLevel( uint32_t level ) {
-        spdlog::level::level_enum level_e = static_cast<spdlog::level::level_enum>( level );
-        if ( !mIsHybrid ) {
-            sLogCtrlVerbosity = level_e;
-            return;
-        }
-        checkCtrlLogLevel( level_e );
-        if ( level_e != sLogCtrlVerbosity ) {
-            uint32_t level_i = LogCtrlLevelMap.find( level_e )->second;
-            if ( pnc_session_request(s_pnc_session, level_i, 0) < 0) {
-                Throw( DRM_PncInitError, "Failed to set the log level of the DRM Controller TA to {}: {}. ",
-                        level_i, strerror(errno) );
-=======
     void checkCtrlLogLevel( eCtrlLogVerbosity level_e ) {
         if ( LogCtrlLevelMap.find( level_e ) == LogCtrlLevelMap.end() ) {
             Throw( DRM_BadArg, "Invalid log level for SW Controller: {}", level_e );
@@ -668,17 +611,11 @@
             if ( pnc_session_request(s_pnc_session, level_id, 0) < 0) {
                 Throw( DRM_PncInitError, "Failed to set the log level of the DRM Controller TA to {}: {}. ",
                         level_id, strerror(errno) );
->>>>>>> b7b5608d
             }
             Debug( "Updated log level for SW Controller from {} to {}", sLogCtrlVerbosity, level_e );
             sLogCtrlVerbosity = level_e;
         } else {
-<<<<<<< HEAD
-            Debug( "Log level for SW Controller is already set to {}",
-                sLogCtrlVerbosity );
-=======
             Debug( "Log level for SW Controller is already set to {}", sLogCtrlVerbosity );
->>>>>>> b7b5608d
         }
     }
 
@@ -1339,21 +1276,21 @@
         // Fulfill with product information
         if ( !mailboxReadOnly.empty() ) {
             try {
-                Json::Value product_info = parseJsonString( mailboxReadOnly );
-                if ( product_info.isMember( "product_id" ) )
-                    json_output["product"] = product_info["product_id"];
+                mMailboxRoData = parseJsonString( mailboxReadOnly );
+                if ( mMailboxRoData.isMember( "product_id" ) )
+                    json_output["product"] = mMailboxRoData["product_id"];
                 else
-                    json_output["product"] = product_info;
-                if ( product_info.isMember( "pkg_version" ) ) {
-                    json_output["pkg_version"] = product_info["pkg_version"];
+                    json_output["product"] = mMailboxRoData;
+                if ( mMailboxRoData.isMember( "pkg_version" ) ) {
+                    json_output["pkg_version"] = mMailboxRoData["pkg_version"];
                     Debug( "HDK Generator version: {}", json_output["pkg_version"].asString() );
                 }
-                if ( product_info.isMember( "dna_type" ) ) {
-                    json_output["dna_type"] = product_info["dna_type"];
+                if ( mMailboxRoData.isMember( "dna_type" ) ) {
+                    json_output["dna_type"] = mMailboxRoData["dna_type"];
                     Debug( "HDK DNA type: {}", json_output["dna_type"].asString() );
                 }
-                if ( product_info.isMember( "extra" ) ) {
-                    json_output["extra"] = product_info["extra"];
+                if ( mMailboxRoData.isMember( "extra" ) ) {
+                    json_output["extra"] = mMailboxRoData["extra"];
                     Debug( "HDK extra data: {}", json_output["extra"].toStyledString() );
                 }
             } catch( const Exception &e ) {
@@ -3066,10 +3003,21 @@
                         break;
                     }
                     case ParameterKey::is_drm_software: {
-                        bool is_drm_sw = mIsHybrid;
-                        json_value[key_str] = is_drm_sw;
-                        Debug( "Get value of parameter '{}' (ID={}): {}", key_str, key_id,
-                                is_drm_sw );
+                        json_value[key_str] = mIsHybrid;
+                        Debug( "Get value of parameter '{}' (ID={}): {}", key_str, key_id,
+                                mIsHybrid );
+                        break;
+                    }
+                    case ParameterKey::controller_version: {
+                        json_value[key_str] = mDrmVersion;
+                        Debug( "Get value of parameter '{}' (ID={}): {}", key_str, key_id,
+                                mDrmVersion );
+                        break;
+                    }
+                    case ParameterKey::controller_rom: {
+                        json_value[key_str] = mMailboxRoData;
+                        Debug( "Get value of parameter '{}' (ID={}): {}", key_str, key_id,
+                                mMailboxRoData );
                         break;
                     }
                     case ParameterKey::ParameterKeyCount: {
