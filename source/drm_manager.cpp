--- conflicted
+++ resolved
@@ -72,6 +72,7 @@
 #define CATCH                             \
     catch( const std::exception &e ) {    \
         Fatal( e.what() );                \
+        sLogger->flush();                 \
     }
 
 
@@ -159,6 +160,7 @@
     uint32_t mWSRetryPeriodLong  = 60;    ///< Time in seconds before the next request attempt to the Web Server when the time left before timeout is large
     uint32_t mWSRetryPeriodShort = 2;     ///< Time in seconds before the next request attempt to the Web Server when the time left before timeout is short
     uint32_t mWSApiRetryDuration = 30;    ///< Period of time in seconds during which retries occur on activate and deactivate functions
+    uint32_t mWSRequestTimeout   = 10;    ///< Time in seconds for a request to complete
 
     eLicenseType mLicenseType = eLicenseType::METERED;
     uint32_t mLicenseDuration = 0;        ///< Time duration in seconds of the license
@@ -225,6 +227,7 @@
     #   undef PARAMETERKEY_ITEM
         {ParameterKeyCount, "ParameterKeyCount"}
     };
+
 
     #define checkDRMCtlrRet( func ) {                                                           \
         unsigned int errcode = DRM_OK;                                                          \
@@ -235,26 +238,12 @@
             errcode = func;                                                                     \
             Debug( "{} returned {}", #func, errcode );                                          \
             if ( errcode ) {                                                                    \
-<<<<<<< HEAD
-                getDrmController().readSecurityAlertStatusRegister( securityAlertBit );         \
-                getDrmController().extractAdaptiveProportionTestFailures( adaptiveProportionTestFailures ); \
-                getDrmController().extractRepetitionCountTestFailures( repetitionCountTestFailures );       \
-                Debug( "security alert bit = {}, adaptative proportion = {}, repetition count = {}", securityAlertBit, adaptiveProportionTestFailures, repetitionCountTestFailures ); \
-=======
                 getTrngStatus( securityAlertBit, adaptiveProportionTestError, repetitionCountTestError ); \
->>>>>>> 8c924728
                 Error( "{} failed with error code {}", #func, errcode );                        \
                 Throw( DRM_CtlrError, "{} failed with error code {}", #func, errcode );         \
             }                                                                                   \
         } catch( const std::exception &e ) {                                                    \
-<<<<<<< HEAD
-            getDrmController().readSecurityAlertStatusRegister( securityAlertBit );             \
-            getDrmController().extractAdaptiveProportionTestFailures( adaptiveProportionTestFailures ); \
-            getDrmController().extractRepetitionCountTestFailures( repetitionCountTestFailures ); \
-            Debug( "security alert bit = {}, adaptative proportion = {}, repetition count = {}", securityAlertBit, adaptiveProportionTestFailures, repetitionCountTestFailures ); \
-=======
             getTrngStatus( securityAlertBit, adaptiveProportionTestError, repetitionCountTestError ); \
->>>>>>> 8c924728
             Error( "{} threw an exception: {}", #func, e.what() );                              \
             Throw( DRM_CtlrError, e.what() );                                                   \
         }                                                                                       \
@@ -2122,22 +2111,13 @@
             unlockDrmToInstance();
             uninitLog();
             Debug( "Exiting Impl destructor" );
-<<<<<<< HEAD
-        } CATCH
-=======
         CATCH_AND_THROW
->>>>>>> 8c924728
     }
 
     void activate( const bool& resume_session_request = false ) {
         TRY
             Debug( "Calling 'activate' with 'resume_session_request'={}", resume_session_request );
 
-<<<<<<< HEAD
-            mExpirationTime = TClock::now();
-
-=======
->>>>>>> 8c924728
             if ( isNodeLockedMode() ) {
                 // Install the node-locked license
                 installNodelockedLicense();
@@ -2147,25 +2127,6 @@
                 Throw( DRM_BadUsage, "DRM Controller is locked in Node-Locked licensing mode: "
                                     "To use other modes you must reprogram the FPGA device." );
             }
-<<<<<<< HEAD
-            if ( isSessionRunning() ) {
-                if ( resume_session_request && isLicenseActive() ) {
-                    resumeSession();
-                } else {
-                    if ( resume_session_request )
-                        Debug( "Session resuming request: stopping the pending session because license has expired" );
-                    else
-                        Debug( "Session creationg request: Stopping the pending session" );
-                    try {
-                        stopSession();
-                    } catch( const Exception &e ) {
-                        Warning( "Failed to stop pending session: {}", e.what() );
-                    }
-                    startSession();
-                }
-            } else {
-                startSession();
-=======
             if ( !isSessionRunning() ) {
                 startSession();
 
@@ -2184,7 +2145,6 @@
                     stopSession();
                     startSession();
                 }
->>>>>>> 8c924728
             }
             mThreadExit = false;
             startLicenseContinuityThread();
@@ -2562,30 +2522,17 @@
                     }
                     case ParameterKey::trng_status: {
                         Json::Value trng_status_json;
-<<<<<<< HEAD
-                        bool securityAlertBit;
-                        std::string adaptiveProportionTestFailures, repetitionCountTestFailures;
-                        getDrmController().readSecurityAlertStatusRegister( securityAlertBit );
-                        getDrmController().extractAdaptiveProportionTestFailures( adaptiveProportionTestFailures );
-                        getDrmController().extractRepetitionCountTestFailures( repetitionCountTestFailures );
-                        trng_status_json["security_alert_bit"] = securityAlertBit;
-                        trng_status_json["adaptive_proportion_test"] = adaptiveProportionTestFailures;
-                        trng_status_json["repetition_count_test"] = repetitionCountTestFailures;
-=======
                         bool securityAlertBit( false );
                         std::string adaptiveProportionTestError, repetitionCountTestError;
                         getTrngStatus( securityAlertBit, adaptiveProportionTestError, repetitionCountTestError );
                         trng_status_json["security_alert_bit"] = securityAlertBit;
                         trng_status_json["adaptive_proportion_test_error"] = adaptiveProportionTestError;
                         trng_status_json["repetition_count_test_error"] = repetitionCountTestError;
->>>>>>> 8c924728
                         json_value[key_str] = trng_status_json;
                         Debug( "Get value of parameter '{}' (ID={}): {}", key_str, key_id,
                                trng_status_json.toStyledString() );
                         break;
                     }
-<<<<<<< HEAD
-=======
                     case ParameterKey::num_license_loaded: {
                         uint32_t numberOfLicenseProvisioned;
                         checkDRMCtlrRet( getDrmController().readNumberOfLicenseTimerLoadedStatusRegister(
@@ -2595,7 +2542,6 @@
                                numberOfLicenseProvisioned );
                         break;
                     }
->>>>>>> 8c924728
                     case ParameterKey::ParameterKeyCount: {
                         uint32_t count = static_cast<uint32_t>( ParameterKeyCount );
                         json_value[key_str] = count;
