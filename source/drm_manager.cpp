/*
Copyright (C) 2018, Accelize

Licensed under the Apache License, Version 2.0 (the "License");
you may not use this file except in compliance with the License.
You may obtain a copy of the License at

    http://www.apache.org/licenses/LICENSE-2.0

Unless required by applicable law or agreed to in writing, software
distributed under the License is distributed on an "AS IS" BASIS,
WITHOUT WARRANTIES OR CONDITIONS OF ANY KIND, either express or implied.
See the License for the specific language governing permissions and
limitations under the License.
*/

#include <stdlib.h>
#include <iostream>
#include <iomanip>
#include <cstddef>
#include <cstdint>
#include <memory>
#include <json/json.h>
#include <json/version.h>
#include <thread>
#include <chrono>
#include <numeric>
#include <future>
#include <mutex>
#include <condition_variable>
#include <queue>
#include <fstream>
#include <typeinfo>
#include <sys/types.h>
#include <sys/stat.h>
#include <cmath>
#include <algorithm>

#include "accelize/drm/drm_manager.h"
#include "accelize/drm/version.h"
#include "ws_client.h"
#include "log.h"
#include "utils.h"


#pragma GCC diagnostic push
#pragma GCC diagnostic ignored "-Wunused-parameter"
#include "DrmControllerDataConverter.hpp"
#include "HAL/DrmControllerOperations.hpp"
#pragma GCC diagnostic pop

#define NB_MAX_REGISTER  32

#define REG_FREQ_DETECTION_VERSION  0xFFF8
#define REG_FREQ_DETECTION_COUNTER  0xFFFC

#define FREQ_DETECTION_VERSION_EXPECTED	 0x60DC0DE0

static const std::string DRM_SELF_TEST_ERROR_MESSAGE( "Could not access DRM Controller registers.\nPlease verify:\n"
                        "\t-The read/write callbacks implementation in the SW application: verify it uses the correct offset address of DRM Controller IP in the design address space.\n"
                        "\t-The DRM Controller IP instantiation in the FPGA design: verify the correctness of 16-bit address received by the AXI-Lite port of the DRM Controller." );

#define TRY try {

#define CATCH_AND_THROW \
    } catch( const Exception &e ) { \
        throw; \
    } catch( const std::exception &e ) { \
        Error( e.what() ); \
        throw; \
    }


namespace Accelize {
namespace DRM {


const char* getApiVersion() {
    return DRMLIB_VERSION;
}


class DRM_LOCAL DrmManager::Impl {

protected:

    // Helper typedef
    typedef std::chrono::steady_clock TClock; /// Shortcut type def to steady clock which is monotonic (so unaffected by clock adjustments)

    // Enum
    enum class eLogFileType: uint8_t {NONE=0, BASIC, ROTATING};
    enum class eLicenseType: uint8_t {METERED, NODE_LOCKED, NONE};
    enum class eMailboxOffset: uint8_t {MB_LOCK_DRM=0, MB_CUSTOM_FIELD, MB_USER};

    // Design constants
    const uint32_t SDK_COMPATIBLITY_LIMIT_MAJOR = 3;
    const uint32_t SDK_COMPATIBLITY_LIMIT_MINOR = 1;

    const uint32_t HDK_COMPATIBLITY_LIMIT_MAJOR = 3;
    const uint32_t HDK_COMPATIBLITY_LIMIT_MINOR = 1;

    const std::map<eLicenseType, std::string> LicenseTypeStringMap = {
            {eLicenseType::NONE       , "Idle"},
            {eLicenseType::METERED    , "Floating/Metering"},
            {eLicenseType::NODE_LOCKED, "Node-Locked"}
    };

    const uint32_t LICENSE_DURATION_DEFAULT = 30;


#ifdef _WIN32
    const char path_sep = '\\';
# else
    const char path_sep = '/';
#endif

    // HDK version
    uint32_t mDrmVersion = 0;

    bool mSecurityStop = false;

    // Composition
    std::unique_ptr<DrmWSClient> mWsClient;
    std::unique_ptr<DrmControllerLibrary::DrmControllerOperations> mDrmController;
    mutable std::recursive_mutex mDrmControllerMutex;
    bool mIsLockedToDrm = false;

    // Logging parameters
    spdlog::level::level_enum sLogConsoleVerbosity = spdlog::level::err;
    std::string sLogConsoleFormat = std::string("[%^%=8l%$] %-6t, %v");

    spdlog::level::level_enum sLogFileVerbosity = spdlog::level::info;
    std::string  sLogFileFormat       = std::string("%Y-%m-%d %H:%M:%S.%e - %18s:%-4# [%=8l] %=6t, %v");
    eLogFileType sLogFileType         = eLogFileType::NONE;
    std::string  sLogFilePath         = fmt::format( "accelize_drmlib_{}.log", getpid() );
    size_t       sLogFileRotatingSize = 100*1024; ///< Size max in KBytes of the log roating file
    size_t       sLogFileRotatingNum  = 3;

    // Function callbacks
    DrmManager::ReadRegisterCallback  f_read_register;
    DrmManager::WriteRegisterCallback f_write_register;
    DrmManager::AsynchErrorCallback   f_asynch_error;

    // Settings files
    std::string mConfFilePath;
    std::string mCredFilePath;

    // Node-Locked parameters
    std::string mNodeLockLicenseDirPath;
    std::string mNodeLockRequestFilePath;
    std::string mNodeLockLicenseFilePath;

    // License related properties
    uint32_t mWSRetryPeriodLong  = 60;    ///< Time in seconds before the next request attempt to the Web Server when the time left before timeout is large
    uint32_t mWSRetryPeriodShort = 2;     ///< Time in seconds before the next request attempt to the Web Server when the time left before timeout is short
    uint32_t mWSRequestTimeout   = 10;    ///< Time in seconds during which retries occur on activate and deactivate functions

    eLicenseType mLicenseType = eLicenseType::METERED;
    uint32_t mLicenseCounter = 0;
    uint32_t mLicenseDuration = 0;        ///< Time duration in seconds of the license
    uint32_t mLicenseWaitPeriod = 5;      ///< Time in seconds to wait for the load of a new license

    // To protect access to the metering data (to securize the segment ID check in HW)
    mutable std::mutex mMeteringAccessMutex;

    // Design parameters
    int32_t mFrequencyInit = 0;
    int32_t mFrequencyCurr = 0;
    uint32_t mFrequencyDetectionPeriod = 100;  // in milliseconds
    double mFrequencyDetectionThreshold = 12.0;      // Error in percentage
    bool mIsFreqDetectionMethod1 = false;
    bool mBypassFrequencyDetection = false;

    // Session state
    std::string mSessionID;
    std::string mUDID;
    std::string mBoardType;

    // Web service communication
    Json::Value mHeaderJsonRequest;

    // thread to maintain license alive
    std::future<void> mThreadKeepAlive;
    std::mutex mThreadKeepAliveMtx;
    std::condition_variable mThreadKeepAliveCondVar;
    bool mThreadKeepAliveExit{false};

    // Debug parameters
    spdlog::level::level_enum mDebugMessageLevel;

    // User accessible parameters
    const std::map<ParameterKey, std::string> mParameterKeyMap = {
    #   define PARAMETERKEY_ITEM(id) {id, #id},
    #   include "accelize/drm/ParameterKey.def"
    #   undef PARAMETERKEY_ITEM
        {ParameterKeyCount, "ParameterKeyCount"}
    };


<<<<<<< HEAD
    #define checkDRMCtlrRet( func ) { \
        unsigned int errcode = DRM_OK; \
        try { \
            errcode = func; \
        } catch( const std::exception &e ) { \
            Throw( DRM_CtlrError, e.what() ); \
        } \
        if ( errcode ) \
            Unreachable( "DRM Controller API failed with error code: {}.", errcode ); \
=======
    #define checkDRMCtlrRet( func ) {                                                  \
        unsigned int errcode = DRM_OK;                                                 \
        try {                                                                          \
            errcode = func;                                                            \
        } catch( const std::exception &e ) {                                           \
            Throw( DRM_CtlrError, e.what() );                                          \
        }                                                                              \
        if ( errcode )                                                                 \
            Unreachable( "DRM Controller API failed with error code: {}.", errcode );  \
>>>>>>> 9adb94fc
    }

    Impl( const std::string& conf_file_path,
          const std::string& cred_file_path )
    {
        // Basic logging setup
        initLog();

        Json::Value conf_json;

        mSecurityStop = false;
        mIsLockedToDrm = false;

        mLicenseCounter = 0;
        mLicenseDuration = LICENSE_DURATION_DEFAULT;

        mConfFilePath = conf_file_path;
        mCredFilePath = cred_file_path;

        mFrequencyInit = 0;
        mFrequencyCurr = 0;

        mDebugMessageLevel = spdlog::level::trace;

        // Parse configuration file
        conf_json = parseJsonFile( conf_file_path );

        try {
            Json::Value param_lib = JVgetOptional( conf_json, "settings", Json::objectValue );
            if ( param_lib != Json::nullValue ) {
                // Console logging
                sLogConsoleVerbosity = static_cast<spdlog::level::level_enum>( JVgetOptional(
                        param_lib, "log_verbosity", Json::intValue, (int)sLogConsoleVerbosity ).asInt());
                sLogConsoleFormat = JVgetOptional(
                        param_lib, "log_format", Json::stringValue, sLogConsoleFormat ).asString();

                // File logging
                sLogFileVerbosity = static_cast<spdlog::level::level_enum>( JVgetOptional(
                        param_lib, "log_file_verbosity", Json::intValue, (int)sLogFileVerbosity ).asInt() );
                sLogFileFormat = JVgetOptional(
                        param_lib, "log_file_format", Json::stringValue, sLogFileFormat ).asString();
                sLogFilePath = JVgetOptional(
                        param_lib, "log_file_path", Json::stringValue, sLogFilePath ).asString();
                sLogFileType = static_cast<eLogFileType>( JVgetOptional(
                        param_lib, "log_file_type", Json::intValue, (int)sLogFileType ).asInt() );
                sLogFileRotatingSize = JVgetOptional( param_lib, "log_file_rotating_size",
                        Json::intValue, (int)sLogFileRotatingSize ).asInt();
                sLogFileRotatingNum = JVgetOptional( param_lib, "log_file_rotating_num",
                        Json::intValue, (int)sLogFileRotatingNum ).asInt();

                // Frequency detection
                mFrequencyDetectionPeriod = JVgetOptional( param_lib, "frequency_detection_period",
                        Json::uintValue, mFrequencyDetectionPeriod).asUInt();
                mFrequencyDetectionThreshold = JVgetOptional( param_lib, "frequency_detection_threshold",
                        Json::uintValue, mFrequencyDetectionThreshold).asDouble();

                // Others
                mWSRetryPeriodLong = JVgetOptional( param_lib, "ws_retry_period_long",
                        Json::uintValue, mWSRetryPeriodLong).asUInt();
                mWSRetryPeriodShort = JVgetOptional( param_lib, "ws_retry_period_short",
                        Json::uintValue, mWSRetryPeriodShort).asUInt();
                mWSRequestTimeout = JVgetOptional( param_lib, "ws_request_timeout",
                        Json::uintValue, mWSRequestTimeout).asUInt();
                if ( mWSRequestTimeout == 0 )
                    Throw( DRM_BadArg, "ws_request_timeout must not be 0");
            }
            // Customize logging configuration
            updateLog();

            if ( mWSRetryPeriodLong <= mWSRetryPeriodShort )
                Throw( DRM_BadArg, "ws_retry_period_long ({}) must be greater than ws_retry_period_short ({})",
                        mWSRetryPeriodLong, mWSRetryPeriodShort );

            // Design configuration
            Json::Value conf_design = JVgetOptional( conf_json, "design", Json::objectValue );
            if ( !conf_design.empty() ) {
                mUDID = JVgetOptional( conf_design, "udid", Json::stringValue, "" ).asString();
                mBoardType = JVgetOptional( conf_design, "boardType", Json::stringValue, "" ).asString();
            }

            // Licensing configuration
            Json::Value conf_licensing = JVgetRequired( conf_json, "licensing", Json::objectValue );
            // Get licensing mode
            bool is_nodelocked = JVgetOptional( conf_licensing, "nodelocked", Json::booleanValue, false ).asBool();
            if ( is_nodelocked ) {
                // If this is a node-locked license, get the license path
                mNodeLockLicenseDirPath = JVgetRequired( conf_licensing, "license_dir", Json::stringValue ).asString();
                mLicenseType = eLicenseType::NODE_LOCKED;
                Debug( "Configuration file specifies a Node-locked license" );
            } else {
                Debug( "Configuration file specifies a floating/metered license" );
                // Get DRM frequency related parameters
                Json::Value conf_drm = JVgetRequired( conf_json, "drm", Json::objectValue );
                mFrequencyInit = JVgetRequired( conf_drm, "frequency_mhz", Json::intValue ).asUInt();
                mFrequencyCurr = mFrequencyInit;
                mBypassFrequencyDetection = JVgetOptional( conf_drm, "bypass_frequency_detection", Json::booleanValue,
                        mBypassFrequencyDetection ).asBool();
            }

        } catch( const Exception &e ) {
            if ( e.getErrCode() != DRM_BadFormat )
                throw;
            Throw( DRM_BadFormat, "Error in configuration file '{}: {}", conf_file_path, e.what() );
        }
    }

    void initLog() {
        try {
            std::vector<spdlog::sink_ptr> sinks;

            auto console_sink = std::make_shared<spdlog::sinks::stdout_color_sink_mt>();
            console_sink->set_level( sLogConsoleVerbosity );
            console_sink->set_pattern( sLogConsoleFormat );
            sinks.push_back( console_sink );

            sLogger = std::make_shared<spdlog::logger>( "drmlib_logger", sinks.begin(), sinks.end() );
            sLogger->set_level( sLogConsoleVerbosity );
            spdlog::set_default_logger( sLogger );
        }
        catch( const spdlog::spdlog_ex& ex ) {
            std::cout << "Failed to initialize logging: " << ex.what() << std::endl;
        }
    }

    void createFileLog( const std::string file_path, const eLogFileType type,
            const spdlog::level::level_enum level, const std::string format,
            const size_t rotating_size, const size_t rotating_num ) {
        spdlog::sink_ptr log_sink;
        std::string version_list = fmt::format( "Installed versions:\n\t-drmlib: {}\n\t-libcurl: {}\n\t-jsoncpp: {}\n\t-spdlog: {}.{}.{}",
                DRMLIB_VERSION, curl_version(), JSONCPP_VERSION_STRING,
                SPDLOG_VER_MAJOR, SPDLOG_VER_MINOR, SPDLOG_VER_PATCH );

        if ( type == eLogFileType::NONE )
            log_sink = std::make_shared<spdlog::sinks::null_sink_mt>();
        else {
            // Check if parent directory exists
            std::string parentDir = getDirName( file_path );
            if ( !makeDirs( parentDir ) ) {
                Throw( DRM_ExternFail, "Failed to create log file {}", file_path );
            }
            if ( type == eLogFileType::BASIC )
                log_sink = std::make_shared<spdlog::sinks::basic_file_sink_mt>(
                        file_path, true);
            else // type == eLogFileType::ROTATING
                log_sink = std::make_shared<spdlog::sinks::rotating_file_sink_mt>(
                        file_path, rotating_size*1024, rotating_num);
        }
        log_sink->set_pattern( format );
        log_sink->set_level( spdlog::level::info );
        log_sink->log( spdlog::details::log_msg( "", spdlog::level::info, version_list ) );
        log_sink->set_level( level );
        sLogger->sinks().push_back( log_sink );
        if ( level < sLogger->level() )
            sLogger->set_level( level );
        if ( type != eLogFileType::NONE )
            Debug( "Created log file '{}' of type {}, with verbosity {}", file_path, (int)type, (int)level );
    }

    void updateLog() {
        try {
            auto console_sink = sLogger->sinks()[0];
            console_sink->set_level( sLogConsoleVerbosity );
            console_sink->set_pattern( sLogConsoleFormat );
            if ( sLogConsoleVerbosity < sLogger->level() )
                sLogger->set_level( sLogConsoleVerbosity );

            // File logging
            createFileLog( sLogFilePath, sLogFileType, sLogFileVerbosity, sLogFileFormat,
                    sLogFileRotatingSize, sLogFileRotatingNum );
        }
        catch( const spdlog::spdlog_ex& ex ) {
            std::cout << "Failed to update logging settings: " << ex.what() << std::endl;
        }
    }

    void uninitLog() {
        if ( sLogger )
            sLogger->flush();
    }

    uint32_t getMailboxSize() const {
        uint32_t roSize, rwSize;
        std::lock_guard<std::recursive_mutex> lock( mDrmControllerMutex );
        checkDRMCtlrRet( getDrmController().writeMailBoxFilePageRegister() );
        checkDRMCtlrRet( getDrmController().readMailboxFileSizeRegister( roSize, rwSize ) );
        return rwSize;
    }

    uint32_t getUserMailboxSize() const {
        uint32_t mbSize = getMailboxSize() - (uint32_t)eMailboxOffset::MB_USER;
        auto drmMajor = ( mDrmVersion >> 16 ) & 0xFF;
        if ( (drmMajor <= 3) && (mbSize >= 4) )
            // Used to compensate the bug in the HDK that prevent any access to the highest addresses of the mailbox
            mbSize -= 4;

        Debug( "User Mailbox size: {}", mbSize );
        return mbSize;
    }

    uint32_t readMailbox( const eMailboxOffset offset ) const {
        auto index = (uint32_t)offset;
        uint32_t roSize, rwSize;
        std::vector<uint32_t> roData, rwData;

        std::lock_guard<std::recursive_mutex> lock( mDrmControllerMutex );
        checkDRMCtlrRet( getDrmController().writeMailBoxFilePageRegister() );
        checkDRMCtlrRet( getDrmController().readMailboxFileRegister( roSize, rwSize, roData, rwData) );

        if ( index >= rwData.size() )
            Unreachable( "Index {} overflows the Mailbox memory; max index is {}. ",
                index, rwData.size()-1 ); //LCOV_EXCL_LINE

        Debug( "Read '{}' in Mailbox at index {}", rwData[index], index );
        return rwData[index];
    }

    std::vector<uint32_t> readMailbox( const eMailboxOffset offset, const uint32_t& nb_elements ) const {
        auto index = (uint32_t)offset;
        uint32_t roSize, rwSize;
        std::vector<uint32_t> roData, rwData;

        std::lock_guard<std::recursive_mutex> lock( mDrmControllerMutex );
        checkDRMCtlrRet( getDrmController().writeMailBoxFilePageRegister() );
        checkDRMCtlrRet( getDrmController().readMailboxFileRegister( roSize, rwSize, roData, rwData) );

        if ( (uint32_t)index >= rwData.size() )
            Unreachable( "Index {} overflows the Mailbox memory; max index is {}. ",
                    index, rwData.size()-1 ); //LCOV_EXCL_LINE
        if ( index + nb_elements > rwData.size() )
            Throw( DRM_BadArg, "Trying to read out of Mailbox memory space; size is {}", rwData.size() );

        auto first = rwData.cbegin() + index;
        auto last = rwData.cbegin() + index + nb_elements;
        std::vector<uint32_t> value_vec( first, last );
        Debug( "Read {} elements in Mailbox from index {}", value_vec.size(), index);
        return value_vec;
    }

    void writeMailbox( const eMailboxOffset offset, const uint32_t& value ) const {
        auto index = (uint32_t)offset;
        uint32_t roSize, rwSize;
        std::vector<uint32_t> roData, rwData;

        std::lock_guard<std::recursive_mutex> lockk( mDrmControllerMutex );
        checkDRMCtlrRet( getDrmController().writeMailBoxFilePageRegister() );
        checkDRMCtlrRet( getDrmController().readMailboxFileRegister( roSize, rwSize, roData, rwData) );

        if ( index >= rwData.size() )
            Unreachable( "Index {} overflows the Mailbox memory: max index is {}. ",
                index, rwData.size()-1 ); //LCOV_EXCL_LINE
        rwData[index] = value;
        checkDRMCtlrRet( getDrmController().writeMailboxFileRegister( rwData, rwSize ) );
        Debug( "Wrote '{}' in Mailbox at index {}", value, index );
    }

    void writeMailbox( const eMailboxOffset offset, const std::vector<uint32_t> &value_vec ) const {
        auto index = (uint32_t)offset;
        uint32_t roSize, rwSize;
        std::vector<uint32_t> roData, rwData;

        std::lock_guard<std::recursive_mutex> lock( mDrmControllerMutex );
        checkDRMCtlrRet( getDrmController().writeMailBoxFilePageRegister() );
        checkDRMCtlrRet( getDrmController().readMailboxFileRegister( roSize, rwSize, roData, rwData) );
        if ( index >= rwData.size() )
            Unreachable( "Index {} overflows the Mailbox memory: max index is {}. ",
                    index, rwData.size()-1 ); //LCOV_EXCL_LINE
        if ( index + value_vec.size() > rwData.size() )
            Throw( DRM_BadArg, "Trying to write out of Mailbox memory space: {}", rwData.size() );
        std::copy( std::begin( value_vec ), std::end( value_vec ), std::begin( rwData ) + index );
        checkDRMCtlrRet( getDrmController().writeMailboxFileRegister( rwData, rwSize ) );
        Debug( "Wrote {} elements in Mailbox from index {}", value_vec.size(), index );
    }

    DrmControllerLibrary::DrmControllerOperations& getDrmController() const {
        if ( mDrmController )
            return *mDrmController;
        Unreachable( "No DRM Controller available. " ); //LCOV_EXCL_LINE
    }

    DrmWSClient& getDrmWSClient() const {
        if ( mWsClient )
            return *mWsClient;
        Unreachable( "No Web Service has been defined. " ); //LCOV_EXCL_LINE
    }

    static uint32_t getDrmRegisterOffset( const std::string& regName ) {
        if ( regName == "DrmPageRegister" )
            return 0;
        if ( regName.substr( 0, 15 ) == "DrmRegisterLine" )
            return (uint32_t)std::stoul( regName.substr( 15 ) ) * 4 + 4;
        Unreachable( "Unsupported regName argument: {}. ", regName ); //LCOV_EXCL_LINE
    }

    unsigned int readDrmRegister( const std::string& regName, uint32_t& value ) const {
        int ret = 0;
        ret = f_read_register( getDrmRegisterOffset( regName ), &value );
        if ( ret != 0 ) {
            Error( "Error in read register callback, errcode = {}: failed to read register {}", ret, regName );
            return (uint32_t)(-1);
        }
        Debug2( "Read DRM register {} = 0x{:08x}", regName, value );
        return 0;
    }

    unsigned int writeDrmRegister( const std::string& regName, uint32_t value ) const {
        int ret = 0;
        ret = f_write_register( getDrmRegisterOffset( regName ), value );
        if ( ret ) {
            Error( "Error in write register callback, errcode = {}: failed to write {} to register {}", ret, value, regName );
            return (uint32_t)(-1);
        }
        Debug2( "Write DRM register {} = 0x{:08x}", regName, value );
        return 0;
    }

    unsigned int readDrmAddress( const uint32_t address, uint32_t& value ) const {
        int ret = 0;
        ret = f_read_register( address, &value );
        if ( ret != 0 ) {
            Error( "Error in read register callback, errcode = {}: failed to read address {}", ret, address );
            return (uint32_t)(-1);
        }
        Debug2( "Read DRM address 0x{:x} = 0x{:08x}", address, value );
        return 0;
    }

    unsigned int writeDrmAddress( const uint32_t address, uint32_t value ) const {
        int ret = 0;
        ret = f_write_register( address, value );
        if ( ret ) {
            Error( "Error in write register callback, errcode = {}: failed to write {} to address {}", ret, value, address );
            return (uint32_t)(-1);
        }
        Debug2( "Wrote DRM address 0x{:x} = 0x{:08x}", address, value );
        return 0;
    }

    void lockDrmToInstance() {
        return;
        std::lock_guard<std::recursive_mutex> lock( mDrmControllerMutex );
        uint32_t isLocked = readMailbox( eMailboxOffset::MB_LOCK_DRM );
        if ( isLocked )
            Throw( DRM_BadUsage, "Another instance of the DRM Manager is currently owning the HW" );
        writeMailbox( eMailboxOffset::MB_LOCK_DRM, 1 );
        mIsLockedToDrm = true;
        Debug( "DRM Controller is now locked to this object instance" );
    }

    void unlockDrmToInstance() {
        return;
        std::lock_guard<std::recursive_mutex> lock( mDrmControllerMutex );
        if ( !mIsLockedToDrm )
            return;
        uint32_t isLocked = readMailbox( eMailboxOffset::MB_LOCK_DRM );
        if ( isLocked ) {
            writeMailbox( eMailboxOffset::MB_LOCK_DRM, 0 );
            Debug( "DRM Controller is now unlocked to this object instance" );
        }
    }

    // Check compatibility of the DRM Version with Algodone version
    void checkHdkCompatibility() {
        std::string drmVersionDot;

        std::string drmVersion = getDrmCtrlVersion();
        mDrmVersion = DrmControllerLibrary::DrmControllerDataConverter::hexStringToBinary( drmVersion )[0];
        drmVersionDot = DrmControllerLibrary::DrmControllerDataConverter::binaryToVersionString( mDrmVersion );

        auto drmMajor = ( mDrmVersion >> 16 ) & 0xFF;
        auto drmMinor = ( mDrmVersion >> 8  ) & 0xFF;

        if ( drmMajor < HDK_COMPATIBLITY_LIMIT_MAJOR ) {
            Throw( DRM_CtlrError,
                    "This DRM Lib {} is not compatible with the DRM HDK version {}: To be compatible HDK version shall be > or equal to {}.{}.x",
                    DRMLIB_VERSION, drmVersionDot, HDK_COMPATIBLITY_LIMIT_MAJOR, HDK_COMPATIBLITY_LIMIT_MINOR );
        } else if ( ( drmMajor == HDK_COMPATIBLITY_LIMIT_MAJOR ) && ( drmMinor < HDK_COMPATIBLITY_LIMIT_MINOR ) ) {
            Throw( DRM_CtlrError,
                    "This DRM Library version {} is not compatible with the DRM HDK version {}: To be compatible HDK version shall be > or equal to {}.{}.x",
                    DRMLIB_VERSION, drmVersionDot, HDK_COMPATIBLITY_LIMIT_MAJOR, HDK_COMPATIBLITY_LIMIT_MINOR );
        }
        Debug( "DRM HDK Version: {}", drmVersionDot );
    }

    /* Run BIST to check Page register access
     * This test write and read DRM Page register to verify the page switch is working
     */
    void runBistLevel1() const {
        unsigned int reg;
        for(unsigned int i=0; i<=5; i++) {
            if ( writeDrmRegister( "DrmPageRegister", i ) != 0 )
                Throw( DRM_BadArg, "DRM Communication Self-Test 1 failed: Could not write DRM page register\n{}", DRM_SELF_TEST_ERROR_MESSAGE ); //LCOV_EXCL_LINE
            if ( readDrmRegister( "DrmPageRegister", reg ) != 0 )
                Throw( DRM_BadArg, "DRM Communication Self-Test 1 failed: Could not read DRM page register\n{}", DRM_SELF_TEST_ERROR_MESSAGE ); //LCOV_EXCL_LINE
            if ( reg != i ) {
                Throw( DRM_BadArg, "DRM Communication Self-Test 1 failed: Could not switch DRM register page.\n{}", DRM_SELF_TEST_ERROR_MESSAGE ); //LCOV_EXCL_LINE
            }
        }
        Debug( "DRM Communication Self-Test 1 succeeded" );
    }

    /* Run BIST to check register accesses
     * This test write and read mailbox registers to verify the read and write callbacks are working correctly.
     */
    void runBistLevel2() const {
        // Get mailbox size
        uint32_t mbSize = getUserMailboxSize();

        // Check mailbox size
        if ( mbSize >= 0x10000 ) {
            Debug( "DRM Communication Self-Test 2 failed: bad size {}", mbSize );
            Throw( DRM_BadArg, "DRM Communication Self-Test 2 failed: Unexpected mailbox size ({} > 0x10000).\n{}", mbSize, DRM_SELF_TEST_ERROR_MESSAGE); //LCOV_EXCL_LINE
        }
        Debug( "DRM Communication Self-Test 2: test size of mailbox passed" );

        // Write 0 to User Mailbox
        std::vector<uint32_t> wrData( mbSize, 0 );
        writeMailbox( eMailboxOffset::MB_USER, wrData );
        // Read back the mailbox and verify it has been set correctly
        std::vector<uint32_t> rdData = readMailbox( eMailboxOffset::MB_USER, mbSize );
        std::string badData;
        for( uint32_t i = 0; i < mbSize; i++ ) {
            if ( rdData[i] != wrData[i] )
                badData += fmt::format( "\tMailbox[{}]=0x{:08X} != 0x{:08X}\n", i, rdData[i], wrData[i]);
        }
        if ( badData.size() ) {
            Debug( "DRM Communication Self-Test 2 failed: writing zeros!\n" + badData );
            Throw( DRM_BadArg, "DRM Communication Self-Test 2 failed: all 0 test failed.\n{}", DRM_SELF_TEST_ERROR_MESSAGE); //LCOV_EXCL_LINE
        }
        Debug( "DRM Communication Self-Test 2: all 0 test passed" );

        // Write 1 to User Mailbox
        for( uint32_t i = 0; i < mbSize; i++ )
            wrData[i] = 0xFFFFFFFF;
        writeMailbox( eMailboxOffset::MB_USER, wrData );
        // Read back the mailbox and verify it has been set correctly
        rdData = readMailbox( eMailboxOffset::MB_USER, mbSize );
        badData.clear();
        for( uint32_t i = 0; i < mbSize; i++ ) {
            if ( rdData[i] != wrData[i] )
                badData += fmt::format( "\tMailbox[{}]=0x{:08X} != 0x{:08X}\n", i, rdData[i], wrData[i]);
        }
        if ( badData.size() ) {
            Debug( "DRM Communication Self-Test 2 failed: writing ones!\n" + badData );
            Throw( DRM_BadArg, "DRM Communication Self-Test 2 failed: all 1 test failed.\n{}", DRM_SELF_TEST_ERROR_MESSAGE); //LCOV_EXCL_LINE
        }
        Debug( "DRM Communication Self-Test 2: all 1 test passed" );

        // Then, write random values to User Mailbox
        srand( time(NULL) ); // initialize random seed:
        for( uint32_t i = 0; i < mbSize; i++ )
            wrData[i] = rand();
        writeMailbox( eMailboxOffset::MB_USER, wrData );
        // Read back the mailbox and verify it has been set correctly
        rdData = readMailbox( eMailboxOffset::MB_USER, mbSize );
        badData.clear();
        for( uint32_t i = 0; i < mbSize; i++ ) {
            if ( rdData[i] != wrData[i] )
                badData += fmt::format( "\tMailbox[{}]=0x{:08X} != 0x{:08X}\n", i, rdData[i], wrData[i]);
        }
        if ( badData.size() ) {
            Debug( "DRM Communication Self-Test 2 failed: writing randoms!\n" + badData );
            Throw( DRM_BadArg, "DRM Communication Self-Test 2 failed: random test failed.\n{}", DRM_SELF_TEST_ERROR_MESSAGE); //LCOV_EXCL_LINE
        }
        Debug( "DRM Communication Self-Test 2: random test passed" );

        Debug( "DRM Communication Self-Test 2 succeeded" );
    }

    bool isNodeLockedMode() const {
        return mLicenseType == eLicenseType::NODE_LOCKED;
    }

    void initDrmInterface() {

        if ( mDrmController )
            return;

        // create instance
        try {
            mDrmController.reset(
                    new DrmControllerLibrary::DrmControllerOperations(
                            std::bind( &DrmManager::Impl::readDrmRegister,
                                       this,
                                       std::placeholders::_1,
                                       std::placeholders::_2 ),
                            std::bind( &DrmManager::Impl::writeDrmRegister,
                                       this,
                                       std::placeholders::_1,
                                       std::placeholders::_2 )
                    ));
        } catch( const std::exception& e ) {
            std::string err_msg(e.what());
            if ( err_msg.find( "Unable to select a register strategy that is compatible with the DRM Controller" )
                    != std::string::npos )
                Throw( DRM_CtlrError, "Unable to find DRM Controller registers.\n{}", DRM_SELF_TEST_ERROR_MESSAGE );
            Throw( DRM_CtlrError, "Failed to initialize DRM Controller: {}", e.what() );
        }
        Debug( "DRM Controller SDK is initialized" );

        // Check compatibility of the DRM Version with Algodone version
        checkHdkCompatibility();

        // Try to lock the DRM controller to this instance, return an error is already locked.
        lockDrmToInstance();

        // Run auto-test level 1
        runBistLevel1();

        // Run auto-test of register accesses
        runBistLevel2();

        // Determine frequency detection method if metering/floating mode is active
        if ( !isNodeLockedMode() ) {
            determineFrequencyDetectionMethod();
            if ( mIsFreqDetectionMethod1 ) {
                detectDrmFrequencyMethod1();
            }
        }

        // Save header information
        mHeaderJsonRequest = getMeteringHeader();

        // If node-locked license is requested, create license request file
        if ( isNodeLockedMode() ) {

            // Check license directory exists
            if ( !isDir( mNodeLockLicenseDirPath ) )
                Throw( DRM_BadArg,
                        "License directory path '{}' specified in configuration file '{}' is not existing on file system",
                        mNodeLockLicenseDirPath, mConfFilePath );

            // If a floating/metering session is still running, try to close it gracefully.
            if ( isDrmCtrlInMetering() && isSessionRunning() ) {
                Debug( "A floating/metering session is still pending: trying to close it gracefully before switching to nodelocked license." );
                mHeaderJsonRequest["mode"] = (uint8_t)eLicenseType::METERED;
                try {
                    mWsClient.reset( new DrmWSClient( mConfFilePath, mCredFilePath ) );
                    stopSession();
                } catch( const Exception& e ) {
                    Debug( "Failed to stop gracefully the pending session because: {}", e.what() );
                }
                mHeaderJsonRequest["mode"] = (uint8_t)eLicenseType::NODE_LOCKED;
            }

            // Create license request file
            createNodelockedLicenseRequestFile();
        } else {
            mWsClient.reset( new DrmWSClient( mConfFilePath, mCredFilePath ) );
        }
    }

    // Get DRM HDK version
    std::string getDrmCtrlVersion() const {
        std::string drmVersion;
        std::lock_guard<std::recursive_mutex> lock( mDrmControllerMutex );
        checkDRMCtlrRet( getDrmController().extractDrmVersion( drmVersion ) );
        return drmVersion;
    }

    void getNumActivator( uint32_t& value ) const {
        std::lock_guard<std::recursive_mutex> lock( mDrmControllerMutex );
        checkDRMCtlrRet( getDrmController().writeRegistersPageRegister() );
        checkDRMCtlrRet( getDrmController().readNumberOfDetectedIpsStatusRegister( value ) );
    }

    uint64_t getTimerCounterValue() const {
        uint32_t licenseTimerCounterMsb(0), licenseTimerCounterLsb(0);
        uint64_t licenseTimerCounter(0);
        std::lock_guard<std::recursive_mutex> lock( mDrmControllerMutex );
        checkDRMCtlrRet( getDrmController().sampleLicenseTimerCounter( licenseTimerCounterMsb,
                licenseTimerCounterLsb ) );
        licenseTimerCounter = licenseTimerCounterMsb;
        licenseTimerCounter <<= 32;
        licenseTimerCounter |= licenseTimerCounterLsb;
        return licenseTimerCounter;
    }

    std::string getDrmPage( uint32_t page_index ) const {
        uint32_t value;
        std::lock_guard<std::recursive_mutex> lock( mDrmControllerMutex );
        writeDrmRegister( "DrmPageRegister", page_index );
        std::string str = fmt::format( "DRM Page {}  registry:\n", page_index );
        for( uint32_t r=0; r < NB_MAX_REGISTER; r++ ) {
            readDrmAddress( r*4, value );
            str += fmt::format( "\tRegister @0x{:02X}: 0x{:08X} ({:d})\n", r*4, value, value );
        }
        return str;
    }

    std::string getDrmReport() const {
        std::stringstream ss;
        std::lock_guard<std::recursive_mutex> lock( mDrmControllerMutex );
        getDrmController().printHwReport( ss );
        return ss.str();
    }

    Json::Value getMeteringHeader() {
        Json::Value json_output;
        std::string drmVersion;
        std::string dna;
        std::vector<std::string> vlnvFile;
        std::string mailboxReadOnly;

        // Fulfill application section
        if ( !mUDID.empty() )
            json_output["udid"] = mUDID;
        if ( !mBoardType.empty() )
            json_output["boardType"] = mBoardType;
        json_output["mode"] = (uint8_t)mLicenseType;
        if ( !isNodeLockedMode() )
            json_output["drm_frequency_init"] = mFrequencyInit;

        // Get information from DRM Controller
        getDesignInfo( drmVersion, dna, vlnvFile, mailboxReadOnly );

        // Fulfill DRM section
        json_output["drmlibVersion"] = DRMLIB_VERSION;
        json_output["lgdnVersion"] = drmVersion;
        json_output["dna"] = dna;
        for ( uint32_t i = 0; i < vlnvFile.size(); i++ ) {
            std::string i_str = std::to_string(i);
            json_output["vlnvFile"][i_str]["vendor"] = std::string("x") + vlnvFile[i].substr(0, 4);
            json_output["vlnvFile"][i_str]["library"] = std::string("x") + vlnvFile[i].substr(4, 4);
            json_output["vlnvFile"][i_str]["name"] = std::string("x") + vlnvFile[i].substr(8, 4);
            json_output["vlnvFile"][i_str]["version"] = std::string("x") + vlnvFile[i].substr(12, 4);
        }

        if ( !mailboxReadOnly.empty() ) {
            try {
                json_output["product"] = parseJsonString( mailboxReadOnly );
            } catch( const Exception &e ) {
                if ( e.getErrCode() == DRM_BadFormat )
                    Throw( DRM_BadFormat, "Failed to parse Read-Only Mailbox in DRM Controller: {}", e.what() );
                throw;
            }
        } else {
            Debug( "Could not find product ID information in DRM Controller Mailbox" );
        }
        return json_output;
    }

    Json::Value getMeteringStart() {
        Json::Value json_request( mHeaderJsonRequest );
        uint32_t numberOfDetectedIps;
        std::string saasChallenge;
        std::vector<std::string> meteringFile;

        mLicenseCounter = 0;
        Debug( "Build web request #{} to create new session", mLicenseCounter );

        std::lock_guard<std::recursive_mutex> lock( mDrmControllerMutex );
        // Request challenge and metering info for first request
        checkDRMCtlrRet( getDrmController().initialization( numberOfDetectedIps, saasChallenge, meteringFile ) );
        json_request["saasChallenge"] = saasChallenge;
        json_request["meteringFile"]  = std::accumulate( meteringFile.begin(), meteringFile.end(), std::string("") );
        json_request["request"] = "open";
        if ( !isNodeLockedMode() )
            json_request["drm_frequency"] = mFrequencyCurr;
        json_request["mode"] = (uint8_t)mLicenseType;

        return json_request;
    }

    Json::Value getMeteringWait() {
        Json::Value json_request( mHeaderJsonRequest );
        uint32_t numberOfDetectedIps;
        std::string saasChallenge;
        std::vector<std::string> meteringFile;

        Debug( "Build web request #{} to maintain current session", mLicenseCounter );
        std::lock_guard<std::recursive_mutex> lock( mDrmControllerMutex );

        // Check if an error occurred
        checkDRMCtlrRet( getDrmController().waitNotTimerInitLoaded( 5 ) );
        // Request challenge and metering info for new request
        checkDRMCtlrRet( getDrmController().synchronousExtractMeteringFile( numberOfDetectedIps, saasChallenge, meteringFile ) );
        json_request["saasChallenge"] = saasChallenge;
        json_request["sessionId"] = meteringFile[0].substr( 0, 16 );

        if ( !isNodeLockedMode() )
            json_request["drm_frequency"] = mFrequencyCurr;
        json_request["meteringFile"] = std::accumulate( meteringFile.begin(), meteringFile.end(), std::string("") );
        json_request["request"] = "running";
        return json_request;
    }

    Json::Value getMeteringStop() {
        Json::Value json_request( mHeaderJsonRequest );
        uint32_t numberOfDetectedIps;
        std::string saasChallenge;
        std::vector<std::string> meteringFile;

        Debug( "Build web request #{} to stop current session", mLicenseCounter );
        std::lock_guard<std::recursive_mutex> lock( mDrmControllerMutex );

        // Request challenge and metering info for first request
        checkDRMCtlrRet( getDrmController().endSessionAndExtractMeteringFile(
                numberOfDetectedIps, saasChallenge, meteringFile ) );
        json_request["saasChallenge"] = saasChallenge;
        json_request["sessionId"] = meteringFile[0].substr( 0, 16 );

        if ( !isNodeLockedMode() )
            json_request["drm_frequency"] = mFrequencyCurr;
        json_request["meteringFile"]  = std::accumulate( meteringFile.begin(), meteringFile.end(), std::string("") );
        json_request["request"] = "close";
        return json_request;
    }

    uint64_t getMeteringData() const {
        uint32_t numberOfDetectedIps;
        std::string saasChallenge;
        std::vector<std::string> meteringFile;
        uint64_t meteringData = 0;
        {
            Debug( "Waiting metering access mutex from getMeteringData" );
            std::lock_guard<std::mutex> lockMetering( mMeteringAccessMutex );
            Debug( "Acquired metering access mutex from getMeteringData" );

            Debug( "Get metering data from current session on DRM controller" );
            std::lock_guard<std::recursive_mutex> lock( mDrmControllerMutex );
            if ( isNodeLockedMode() || isLicenseActive() ) {
                checkDRMCtlrRet( getDrmController().asynchronousExtractMeteringFile(
                        numberOfDetectedIps, saasChallenge, meteringFile ) );
                std::string meteringDataStr = meteringFile[2].substr( 16, 16 );
                errno = 0;
                meteringData = strtoull( meteringDataStr.c_str(), nullptr, 16 );
                if ( errno )
                    Throw( DRM_CtlrError, "Could not convert string '{}' to unsigned long long.",
                            meteringDataStr );
            }
        }
        Debug( "Released metering access mutex from getMeteringData" );
        return meteringData;
    }

    // Get common info
    void getDesignInfo( std::string &drmVersion,
                        std::string &dna,
                        std::vector<std::string> &vlnvFile,
                        std::string &mailboxReadOnly ) {
        uint32_t nbOfDetectedIps;
        uint32_t readOnlyMailboxSize, readWriteMailboxSize;
        std::vector<uint32_t> readOnlyMailboxData, readWriteMailboxData;

        std::lock_guard<std::recursive_mutex> lock( mDrmControllerMutex );
        checkDRMCtlrRet( getDrmController().extractDrmVersion( drmVersion ) );
        checkDRMCtlrRet( getDrmController().extractDna( dna ) );
        checkDRMCtlrRet( getDrmController().extractVlnvFile( nbOfDetectedIps, vlnvFile ) );
        checkDRMCtlrRet( getDrmController().readMailboxFileRegister( readOnlyMailboxSize, readWriteMailboxSize,
                                                                     readOnlyMailboxData, readWriteMailboxData ) );
        Debug( "Mailbox sizes: read-only={}, read-write={}", readOnlyMailboxSize, readWriteMailboxSize );
        readOnlyMailboxData.push_back( 0 );
        if ( readOnlyMailboxSize ) {
            mailboxReadOnly = std::string( (char*)readOnlyMailboxData.data() );
        }
        else
            mailboxReadOnly = std::string("");
    }

    bool isSessionRunning()const  {
        bool sessionRunning( false );
        std::lock_guard<std::recursive_mutex> lock( mDrmControllerMutex );
        checkDRMCtlrRet( getDrmController().writeRegistersPageRegister() );
        checkDRMCtlrRet( getDrmController().readSessionRunningStatusRegister( sessionRunning ) );
        Debug( "DRM session running state: {}", sessionRunning );
        return sessionRunning;
    }

    bool isDrmCtrlInNodelock()const  {
        bool isNodelocked( false );
        std::lock_guard<std::recursive_mutex> lock( mDrmControllerMutex );
        checkDRMCtlrRet( getDrmController().writeRegistersPageRegister() );
        checkDRMCtlrRet( getDrmController().readLicenseNodeLockStatusRegister( isNodelocked ) );
        Debug( "DRM Controller node-locked status: {}", isNodelocked );
        return isNodelocked;
    }

    bool isDrmCtrlInMetering()const  {
        bool isMetering( false );
        std::lock_guard<std::recursive_mutex> lock( mDrmControllerMutex );
        checkDRMCtlrRet( getDrmController().writeRegistersPageRegister() );
        checkDRMCtlrRet( getDrmController().readLicenseMeteringStatusRegister( isMetering ) );
        Debug( "DRM Controller metering status: {}", isMetering );
        return isMetering;
    }

    bool isReadyForNewLicense() const {
        bool ret( false );
        std::lock_guard<std::recursive_mutex> lock( mDrmControllerMutex );
        checkDRMCtlrRet( getDrmController().writeRegistersPageRegister() );
        checkDRMCtlrRet( getDrmController().readLicenseTimerInitLoadedStatusRegister( ret ) );
        Debug( "DRM readiness to receive a new license: {}", !ret );
        return !ret;
    }

    bool isLicenseActive() const {
        bool isLicenseEmpty( false );
        std::lock_guard<std::recursive_mutex> lock( mDrmControllerMutex );
        checkDRMCtlrRet( getDrmController().writeRegistersPageRegister() );
        checkDRMCtlrRet( getDrmController().readLicenseTimerCountEmptyStatusRegister( isLicenseEmpty ) );
        return !isLicenseEmpty;
    }

    Json::Value getLicense( const Json::Value& request_json, const uint32_t& timeout,
            const uint32_t& short_retry_period = 0, const uint32_t& long_retry_period = 0 ) {
        TClock::time_point deadline = TClock::now() + std::chrono::seconds( timeout );
        return getLicense( request_json, deadline, short_retry_period, long_retry_period );
    }

    Json::Value getLicense( const Json::Value& request_json, const TClock::time_point& deadline,
            const uint32_t& short_retry_period = 0, const uint32_t& long_retry_period = 0 ) {

        TClock::duration long_duration = std::chrono::seconds( long_retry_period );
        TClock::duration short_duration = std::chrono::seconds( short_retry_period );

        uint32_t attempt = 0;
        TClock::duration wait_duration;
        bool token_valid(false);

        while ( 1 ) {
            token_valid = false;
            // Get valid OAUth2 token
            try {
                getDrmWSClient().requestOAuth2token( deadline );
                token_valid = true;
            } catch ( const Exception& e ) {
                if ( e.getErrCode() == DRM_WSTimedOut ) {
                    // Reached timeout
                    Throw( e.getErrCode(), "Timeout on Authentication request after {} attempts", attempt );
                }
                if ( e.getErrCode() != DRM_WSMayRetry ) {
                    throw;
                }
                // It is retryable
                attempt ++;
                if ( short_retry_period == 0 ) {
                    // No retry
                    throw;
                }
                // Perform retry
                if ( long_retry_period == 0 ) {
                     wait_duration = short_duration;
                } else {
                    if ( ( deadline - TClock::now() ) < long_duration )
                        wait_duration = short_duration;
                    else
                        wait_duration = long_duration;
                }
                Warning( "Attempt #{} to obtain a new OAuth2 token failed with message: {}. New attempt planned in {} seconds",
                        attempt, e.what(), wait_duration.count()/1000000000 );
                // Wait a bit before retrying
                sleepOrExit( wait_duration );
            }
            if ( !token_valid ) continue;

            // Get new license
            try {
                return getDrmWSClient().requestLicense( request_json, deadline );
            } catch ( const Exception& e ) {
                if ( e.getErrCode() == DRM_WSTimedOut ) {
                    // Reached timeout
                    Throw( e.getErrCode(), "Timeout on License request after {} attempts", attempt );
                }
                if ( e.getErrCode() != DRM_WSMayRetry ) {
                    throw;
                }
                // It is retryable
                attempt ++;
                if ( short_retry_period == 0 ) {
                    // No retry
                    throw;
                }
                // Perform retry
                if ( long_retry_period == 0 ) {
                     wait_duration = short_duration;
                } else {
                    if ( ( deadline - TClock::now() ) < long_duration )
                        wait_duration = short_duration;
                    else
                        wait_duration = long_duration;
                }
                Warning( "Attempt #{} to obtain a new License failed with message: {}. New attempt planned in {} seconds",
                        attempt, e.what(), wait_duration.count()/1000000000 );
                // Wait a bit before retrying
                sleepOrExit( wait_duration );
            }
        }
    }

    void setLicense( const Json::Value& license_json ) {

        std::lock_guard<std::recursive_mutex> lock( mDrmControllerMutex );

        Debug( "Provisioning license #{} on DRM controller", mLicenseCounter );

        std::string dna = mHeaderJsonRequest["dna"].asString();
        std::string licenseKey, licenseTimer;

        try {
            Json::Value metering_node = JVgetRequired( license_json, "metering", Json::objectValue );
            Json::Value license_node = JVgetRequired( license_json, "license", Json::objectValue );
            Json::Value dna_node = JVgetRequired( license_node, dna.c_str(), Json::objectValue );

            /// Get session ID received from web service
            if ( mSessionID.empty() ) {
                /// Save new Session ID
                mSessionID = JVgetRequired( metering_node, "sessionId", Json::stringValue ).asString();
                Debug( "Saving session ID: {}", mSessionID );
            }

            // Extract license key and license timer from web service response
            if ( mLicenseCounter == 0 )
                licenseKey = JVgetRequired( dna_node, "key", Json::stringValue ).asString();
            if ( !isNodeLockedMode() )
                licenseTimer = JVgetRequired( dna_node, "licenseTimer", Json::stringValue ).asString();
            mLicenseDuration = JVgetRequired( metering_node, "timeoutSecond", Json::uintValue ).asUInt();
            if ( mLicenseDuration == 0 )
                Warning( "'timeoutSecond' field sent by License WS must not be 0" );
        } catch( const Exception &e ) {
            if ( e.getErrCode() != DRM_BadFormat )
                throw;
            Throw( DRM_WSRespError, "Malformed response from License Web Service: {}", e.what() );
        }

        if ( mLicenseCounter == 0 ) {
            // Load key
            bool activationDone = false;
            uint8_t activationErrorCode;
            checkDRMCtlrRet( getDrmController().activate( licenseKey, activationDone, activationErrorCode ) );
            if ( activationErrorCode ) {
                Throw( DRM_CtlrError, "Failed to activate license on DRM controller, activationErr: 0x{:x}",
                      activationErrorCode );
            }
            Debug( "Wrote license key of session ID: {}", mSessionID );
        }

        // Load license timer
        if ( !isNodeLockedMode() ) {
            bool licenseTimerEnabled = false;
            checkDRMCtlrRet(
                    getDrmController().loadLicenseTimerInit( licenseTimer, licenseTimerEnabled ) );
            if ( !licenseTimerEnabled ) {
                Throw( DRM_CtlrError,
                      "Failed to load license timer on DRM controller, licenseTimerEnabled: 0x{:x}",
                      licenseTimerEnabled );
            }
            Debug( "Wrote license timer #{} of session ID {} for a duration of {} seconds",
                    mLicenseCounter, mSessionID, mLicenseDuration );
        }

        // Check DRM Controller has switched to the right license mode
        bool is_nodelocked = isDrmCtrlInNodelock();
        bool is_metered = isDrmCtrlInMetering();
        if ( is_nodelocked && is_metered )
            Unreachable( "DRM Controller cannot be in both Node-Locked and Metering/Floating license modes. " ); //LCOV_EXCL_LINE
        if ( !isNodeLockedMode() ) {
            if ( !is_metered )
                Throw( DRM_CtlrError, "DRM Controller failed to switch to Metering license mode" );
            else
                Debug( "DRM Controller is in Metering license mode" );
        } else {
            if ( !is_nodelocked )
                Throw( DRM_CtlrError, "DRM Controller failed to switch to Node-Locked license mode" );
            else
                Debug( "DRM Controller is in Node-Locked license mode" );
        }
        Debug( "Provisioned license #{} on DRM controller", mLicenseCounter );
        mLicenseCounter ++;
    }

    std::string getDesignHash() {
        std::string drmVersion, dna, mailboxReadOnly;
        std::vector<std::string> vlnvFile;
        std::hash<std::string> hasher;

        getDesignInfo( drmVersion, dna, vlnvFile, mailboxReadOnly );
        std::string design = dna + drmVersion;
        for( const std::string& vlnv: vlnvFile )
            design += vlnv;
        std::string hash = fmt::format( "{:016X}", hasher( design ) );
        Debug( "Hash for HW design is {}", hash );
        return hash;
    }

    void createNodelockedLicenseRequestFile() {
        // Create hash name based on design info
        std::string designHash = getDesignHash();
        mNodeLockRequestFilePath = mNodeLockLicenseDirPath + path_sep + designHash + ".req";
        mNodeLockLicenseFilePath = mNodeLockLicenseDirPath + path_sep + designHash + ".lic";
        Debug( "Created hash name based on design info: {}", designHash );
        // Check if license request file already exists
        if ( isFile( mNodeLockRequestFilePath ) ) {
            Debug( "A license request file is already existing in license directory: {}", mNodeLockLicenseDirPath );
            return;
        }
        // Build request for node-locked license
        Json::Value request_json = getMeteringStart();
        Debug( "License request JSON:\n{}", request_json.toStyledString() );

        // Save license request to file
        saveJsonToFile( mNodeLockRequestFilePath, request_json );
        Debug( "License request file saved on: {}", mNodeLockRequestFilePath );
    }

    void installNodelockedLicense() {
        Json::Value license_json;
            std::ifstream ifs;

        Debug ( "Looking for local node-locked license file: {}", mNodeLockLicenseFilePath );

        // Check if license file exists
        if ( isFile( mNodeLockLicenseFilePath ) ) {
            try {
                // Try to load the local license file
                license_json = parseJsonFile( mNodeLockLicenseFilePath );
                Debug( "Parsed Node-locked License file: {}", license_json .toStyledString() );
            } catch( const Exception& e ) {
                Throw( e.getErrCode(), "Invalid local license file {} because {}. "
                     "If this machine is connected to the License server network, rename the file and retry. "
                     "Otherwise request a new Node-Locked license from your supplier.",
                     mNodeLockLicenseFilePath, e.what() );
            }
        } else {
            /// No license has been found locally, request one to License WS:
            /// - Clear Session IS
            Debug( "Clearing session ID: {}", mSessionID );
            mSessionID = std::string("");
            /// - Create WS access
            mWsClient.reset( new DrmWSClient( mConfFilePath, mCredFilePath ) );
            /// - Read request file
            try {
                Json::Value request_json = parseJsonFile( mNodeLockRequestFilePath );
                Debug( "Parsed Node-locked License Request file: {}", request_json .toStyledString() );
                /// - Send request to web service and receive the new license
                TClock::time_point deadline =
                        TClock::now() + std::chrono::seconds( mWSRequestTimeout );
                license_json = getLicense( request_json, deadline, mWSRetryPeriodShort );
                /// - Save the license to file
                saveJsonToFile( mNodeLockLicenseFilePath, license_json );
                Debug( "Requested and saved new node-locked license file: {}", mNodeLockLicenseFilePath );
            } catch( const Exception& e ) {
                Throw( e.getErrCode(), "Failed to request license file: {}", e.what() );
            }
        }
        /// Install the license
        setLicense( license_json );
        Info( "Installed node-locked license successfully" );
    }

    void determineFrequencyDetectionMethod() {
        uint32_t reg;

        if ( mBypassFrequencyDetection ) {
            Debug( "Frequency detection sequence is bypassed." );
            return;
        }

        std::lock_guard<std::recursive_mutex> lock( mDrmControllerMutex );
        int ret = readDrmAddress( REG_FREQ_DETECTION_VERSION, reg );
        if ( ret != 0 ) {
            Unreachable( "Failed to read DRM frequency detection version register, errcode = {}. ", ret ); //LCOV_EXCL_LINE
        }
        if ( reg == FREQ_DETECTION_VERSION_EXPECTED ) {
            // Use Method 1
            Debug( "Use dedicated counter to compute DRM frequency (method 1)" );
            mIsFreqDetectionMethod1 = true;
        } else {
            // Use Method 2
            Debug( "Use license timer counter to compute DRM frequency (method 2)" );
            mIsFreqDetectionMethod1 = false;
        }
    }

    void detectDrmFrequencyMethod1() {
        int ret;
        uint32_t counter;
        TClock::duration wait_duration = std::chrono::milliseconds( mFrequencyDetectionPeriod );

        if ( mBypassFrequencyDetection ) {
            return;
        }

        std::lock_guard<std::recursive_mutex> lock( mDrmControllerMutex );

        // Start detection counter
        ret = writeDrmAddress( REG_FREQ_DETECTION_COUNTER, 0 );
        if ( ret != 0 )
            Unreachable( "Failed to start DRM frequency detection counter, errcode = {}. ", ret ); //LCOV_EXCL_LINE

        // Wait a fixed period of time
        sleepOrExit( wait_duration );

        // Sample counter
        ret = readDrmAddress( REG_FREQ_DETECTION_COUNTER, counter );
        if ( ret != 0 ) {
            Unreachable( "Failed to read DRM frequency detection counter register, errcode = {}. ", ret ); //LCOV_EXCL_LINE
        }

        if ( counter == 0xFFFFFFFF )
            Throw( DRM_BadFrequency, "Frequency auto-detection failed: frequency_detection_period parameter ({} ms) is too long.",
                   mFrequencyDetectionPeriod );

        // Compute estimated DRM frequency
        //mFrequencyCurr = (int32_t)(std::ceil((double)counter / mFrequencyDetectionPeriod / 1000));
        int32_t measured_frequency = (int32_t)((double)counter / mFrequencyDetectionPeriod / 1000);
        Debug( "Frequency detection counter after {:f} ms is 0x{:08x}  => estimated frequency = {} MHz",
            (double)mFrequencyDetectionPeriod/1000, counter, measured_frequency );

        checkDrmFrequency( measured_frequency );
    }

    void detectDrmFrequencyMethod2() {
        std::vector<int32_t> frequency_list;

        if ( mBypassFrequencyDetection ) {
            return;
        }

        frequency_list.push_back( detectDrmFrequencyFromLicenseTimer() );
        frequency_list.push_back( detectDrmFrequencyFromLicenseTimer() );
        frequency_list.push_back( detectDrmFrequencyFromLicenseTimer() );
        std::sort( frequency_list.begin(), frequency_list.end());

        int32_t measured_frequency = frequency_list[1];
        checkDrmFrequency( measured_frequency );
    }

    int32_t detectDrmFrequencyFromLicenseTimer() {
        TClock::time_point timeStart, timeEnd;
        uint64_t counterStart, counterEnd;
        TClock::duration wait_duration = std::chrono::milliseconds( mFrequencyDetectionPeriod );
        int max_attempts = 3;

        std::lock_guard<std::recursive_mutex> lock( mDrmControllerMutex );

        Debug( "Detecting DRM frequency in {} ms", mFrequencyDetectionPeriod );

        while ( max_attempts > 0 ) {

            counterStart = getTimerCounterValue();

            // Wait until counter starts decrementing
            while (1) {
                if (getTimerCounterValue() < counterStart) {
                    counterStart = getTimerCounterValue();
                    timeStart = TClock::now();
                    break;
                }
            }

            // Wait a fixed period of time
            sleepOrExit( wait_duration );

            counterEnd = getTimerCounterValue();
            timeEnd = TClock::now();

            if ( counterEnd == 0 )
                Unreachable( "Frequency auto-detection failed: license timeout counter is 0. " ); //LCOV_EXCL_LINE
            if (counterEnd > counterStart)
                Debug( "License timeout counter has been reset: taking another sample" );
            else
                break;
            max_attempts--;
        }
        if ( max_attempts == 0 )
            Unreachable("Failed to estimate DRM frequency after 3 attempts. "); //LCOV_EXCL_LINE

        Debug( "Start time = {} / Counter start = {}", timeStart.time_since_epoch().count(), counterStart );
        Debug( "End time = {} / Counter end = {}", timeEnd.time_since_epoch().count(), counterEnd );

        // Compute estimated DRM frequency
        TClock::duration timeSpan = timeEnd - timeStart;
        double seconds = double( timeSpan.count() ) * TClock::period::num / TClock::period::den;
        auto ticks = (uint32_t)(counterStart - counterEnd);
        auto measuredFrequency = (int32_t)(std::ceil((double)ticks / seconds / 1000000));
        Debug( "Duration = {} s   /   ticks = {}   =>   estimated frequency = {} MHz", seconds, ticks, measuredFrequency );

        return measuredFrequency;
    }

    void checkDrmFrequency( int32_t measuredFrequency ) {
        // Compute precision error compared to config file
        double precisionError = 100.0 * abs( measuredFrequency - mFrequencyInit ) / mFrequencyInit ; // At that point mFrequencyCurr = mFrequencyInit
        mFrequencyCurr = measuredFrequency;
        if ( precisionError >= mFrequencyDetectionThreshold ) {
            Throw( DRM_BadFrequency,
                   "Estimated DRM frequency ({} MHz) differs from the value ({} MHz) defined in the configuration file '{}' by more than {}%: From now on the estimated frequency is used.",
                    mFrequencyCurr, mFrequencyInit, mConfFilePath, mFrequencyDetectionThreshold, mFrequencyCurr);
        }
        Debug( "Estimated DRM frequency = {} MHz, config frequency = {} MHz: gap = {}%",
                mFrequencyCurr, mFrequencyInit, precisionError );
    }

    template< class Clock, class Duration >
    void sleepOrExit( const std::chrono::time_point<Clock, Duration> &timeout_time ) {
        std::unique_lock<std::mutex> lock( mThreadKeepAliveMtx );
        bool isExitRequested = mThreadKeepAliveCondVar.wait_until( lock, timeout_time,
                [ this ]{ return mThreadKeepAliveExit; } );
        if ( isExitRequested )
            Throw( DRM_Exit, "Exit requested" );
    }

    template< class Rep, class Period >
    void sleepOrExit( const std::chrono::duration<Rep, Period> &rel_time ) {
        std::unique_lock<std::mutex> lock( mThreadKeepAliveMtx );
        bool isExitRequested = mThreadKeepAliveCondVar.wait_for( lock, rel_time,
                [ this ]{ return mThreadKeepAliveExit; } );
        if ( isExitRequested )
            Throw( DRM_Exit, "Exit requested" );
    }

    bool isStopRequested() {
        std::lock_guard<std::mutex> lock( mThreadKeepAliveMtx );
        return mThreadKeepAliveExit;
    }

    uint32_t getCurrentLicenseTimeLeft() {
        uint64_t counterCurr = getTimerCounterValue();
        return (uint32_t)std::ceil( (double)counterCurr / mFrequencyCurr / 1000000 );
    }

    void startLicenseContinuityThread() {

        if ( mThreadKeepAlive.valid() ) {
            Warning( "Licensing thread already started" );
            return;
        }

        mThreadKeepAlive = std::async( std::launch::async, [ this ]() {
            try {
                Debug( "Started background thread which maintains licensing" );

                /// Detecting DRM controller frequency if needed
                if ( !mIsFreqDetectionMethod1 )
                    detectDrmFrequencyMethod2();

                bool go_sleeping( false );

                /// Starting license request loop
                while( 1 ) {
                    {
                        Debug( "Waiting metering access mutex from licensing thread" );
                        std::lock_guard<std::mutex> lockMetering( mMeteringAccessMutex );
                        Debug( "Acquired metering access mutex from licensing thread" );

                        if ( isStopRequested() )
                            break;

                        // Check DRM licensing queue
                        if ( !isReadyForNewLicense() ) {
                            go_sleeping = true;

                        } else {
                            go_sleeping = false;
                            Debug( "Requesting new license #{} now", mLicenseCounter );
                            Json::Value request_json = getMeteringWait();
                            Json::Value license_json;

                            /// Retry Web Service request loop
                            TClock::time_point polling_deadline = TClock::now() + std::chrono::seconds( mLicenseDuration );

                            /// Attempt to get the next license
                            license_json = getLicense( request_json, polling_deadline, mWSRetryPeriodShort, mWSRetryPeriodLong );

                            /// New license has been received: now send it to the DRM Controller
                            setLicense( license_json );
                        }
                    }
                    Debug( "Released metering access mutex from licensing thread" );
                    if ( go_sleeping ) {
                        // DRM licensing queue is full, wait until current license expires
                        uint32_t licenseTimeLeft = getCurrentLicenseTimeLeft();
                        TClock::duration wait_duration = std::chrono::seconds( licenseTimeLeft + 1 );
                        Debug( "Sleeping for {} seconds before checking DRM Controller readiness for a new license", licenseTimeLeft );
                        sleepOrExit( wait_duration );
                    }
                }
                Debug( "Released metering access mutex from licensing thread" );

            } catch( const Exception& e ) {
                if ( e.getErrCode() != DRM_Exit ) {
                    Error( e.what() );
                    f_asynch_error( std::string( e.what() ) );
                }
            } catch( const std::exception& e ) {
                std::string errmsg = fmt::format( "[errCode={}] Unexpected error: {}", DRM_ExternFail, e.what() );
                Error( errmsg );
                f_asynch_error( errmsg );
            }
            Debug( "Exiting background thread which maintains licensing" );
        });
    }

    void stopThread() {
        if ( !mThreadKeepAlive.valid() ) {
            Debug( "Background thread was not running" );
            return;
        }
        {
            std::lock_guard<std::mutex> lock( mThreadKeepAliveMtx );
            Debug( "Stop flag of thread is set" );
            mThreadKeepAliveExit = true;
        }
        mThreadKeepAliveCondVar.notify_all();
        mThreadKeepAlive.get();
        Debug( "Background thread stopped" );
        {
            std::lock_guard<std::mutex> lock( mThreadKeepAliveMtx );
            Debug( "Stop flag of thread is cleared" );
            mThreadKeepAliveExit = false;
        }
    }

    void startSession() {
        {
            Debug( "Waiting metering access mutex from startSession" );
            std::lock_guard<std::mutex> lockMetering( mMeteringAccessMutex );
            Debug( "Acquired metering access mutex from startSession" );

            if ( !isReadyForNewLicense() )
                Unreachable( "To start a new session the DRM Controller shall be ready to accept a new license" ); //LCOV_EXCL_LINE

            // Build start request message for new license
            Json::Value request_json = getMeteringStart();

            // Send request and receive new license
            Json::Value license_json = getLicense( request_json, mWSRequestTimeout, mWSRetryPeriodShort );
            setLicense( license_json );

            // Check if an error occurred
            checkDRMCtlrRet( getDrmController().waitNotTimerInitLoaded( 5 ) );
        }
        Debug( "Released metering access mutex from startSession" );
        Info( "New DRM session started." );
    }

    void resumeSession() {
        {
            Debug( "Waiting metering access mutex from resumeSession" );
            std::lock_guard<std::mutex> lockMetering( mMeteringAccessMutex );
            Debug( "Acquired metering access mutex from resumeSession" );

            if ( isReadyForNewLicense() ) {
                // Create JSON license request
                Json::Value request_json = getMeteringWait();

                // Send license request to web service
                Json::Value license_json = getLicense( request_json, mWSRequestTimeout, mWSRetryPeriodShort );

                // Provision license on DRM controller
                setLicense( license_json );
            }
        }
        Debug( "Released metering access mutex from resumeSession" );
        Info( "DRM session resumed." );
    }

    void stopSession() {
        Json::Value request_json;

        // Stop background thread
        stopThread();

        {
            // Get and send metering data to web service
            Debug( "Waiting metering access mutex from stopSession" );
            std::lock_guard<std::mutex> lockMetering( mMeteringAccessMutex );
            Debug( "Acquired metering access mutex from stopSession" );
            request_json = getMeteringStop();
        }
        Debug( "Released metering access mutex from stopSession" );

        // Send last metering information
        Json::Value license_json = getLicense( request_json, mWSRequestTimeout, mWSRetryPeriodShort );
        Debug( "Session ID {} stopped and last metering data uploaded", mSessionID );

        /// Clear Session IS
        Debug( "Clearing session ID: {}", mSessionID );
        mSessionID = std::string("");

        Info( "DRM session stopped." );
    }

    void pauseSession() {
        stopThread();
        mSecurityStop = false;
        Info( "DRM session paused." );
    }

    ParameterKey findParameterKey( const std::string& key_string ) const {
        for ( auto const& it : mParameterKeyMap ) {
            if ( key_string == it.second ) {
                return it.first;
            }
        }
        Throw( DRM_BadArg, "Cannot find parameter: {}", key_string );
    }

    std::string findParameterString( const ParameterKey key_id ) const {
        std::map<ParameterKey, std::string>::const_iterator it;
        it = mParameterKeyMap.find( key_id );
        if ( it == mParameterKeyMap.end() )
            Throw( DRM_BadArg, "Cannot find parameter with ID: {}", key_id );
        return it->second;
    }

    Json::Value list_parameter_key() const {
        Json::Value node;
        for( int i=0; i<ParameterKey::ParameterKeyCount; i++ ) {
            ParameterKey e = static_cast<ParameterKey>( i );
            std::string keyStr = findParameterString( e );
            node.append( keyStr );
        }
        return node;
    }

    Json::Value dump_parameter_key() const {
        Json::Value node;
        for( int i=0; i<ParameterKey::dump_all; i++ ) {
            ParameterKey e = static_cast<ParameterKey>( i );
            std::string keyStr = findParameterString( e );
            node[ keyStr ] = Json::nullValue;
        }
        get( node );
        return node;
    }


public:
    Impl( const std::string& conf_file_path,
          const std::string& cred_file_path,
          ReadRegisterCallback f_user_read_register,
          WriteRegisterCallback f_user_write_register,
          AsynchErrorCallback f_user_asynch_error )
        : Impl( conf_file_path, cred_file_path )
    {
        Debug( "Entering Impl public constructor" );
        if ( !f_user_read_register )
            Throw( DRM_BadArg, "Read register callback function must not be NULL" );
        if ( !f_user_write_register )
            Throw( DRM_BadArg, "Write register callback function must not be NULL" );
        if ( !f_user_asynch_error )
            Throw( DRM_BadArg, "Asynchronous error callback function must not be NULL" );
        f_read_register = f_user_read_register;
        f_write_register = f_user_write_register;
        f_asynch_error = f_user_asynch_error;
        initDrmInterface();
        Debug( "Exiting Impl public constructor" );
    }

    ~Impl() {
        Debug( "Entering Impl destructor" );
        if ( mSecurityStop && isSessionRunning() ) {
            Debug( "Security stop triggered: stopping current session" );
            stopSession();
        } else {
            stopThread();
        }
        unlockDrmToInstance();
        uninitLog();
        Debug( "Exiting Impl destructor" );
    }

    // Non copyable non movable as we create closure with "this"
    Impl( const Impl& ) = delete;
    Impl( Impl&& ) = delete;

    void activate( const bool& resume_session_request = false ) {
        TRY
            Debug( "Calling 'activate' with 'resume_session_request'={}", resume_session_request );

            bool isRunning = isSessionRunning();

            if ( isNodeLockedMode() ) {
                // Install the node-locked license
                installNodelockedLicense();
                return;
            }
            if ( isDrmCtrlInNodelock() ) {
                Throw( DRM_BadUsage, "DRM Controller is locked in Node-Locked licensing mode: "
                                    "To use other modes you must reprogram the FPGA device." );
            }
            mSecurityStop = true;
            if ( isRunning && resume_session_request ) {
                resumeSession();
            } else {
                if ( isRunning && !resume_session_request ) {
                    Debug( "Session is already running but resume flag is {}: stopping this pending session",
                            resume_session_request );
                    try {
                        stopSession();
                    } catch( const Exception &e ) {
                        Debug( "Failed to stop pending session: {}", e.what() );
                    }
                }
                startSession();
            }
            startLicenseContinuityThread();
        CATCH_AND_THROW
    }

    void deactivate( const bool& pause_session_request = false ) {
        TRY
            Debug( "Calling 'deactivate' with 'pause_session_request'={}", pause_session_request );

            if ( isNodeLockedMode() ) {
                return;
            }
            if ( !isSessionRunning() ) {
                Debug( "No session is currently running" );
                return;
            }
            if ( pause_session_request )
                pauseSession();
            else
                stopSession();
        CATCH_AND_THROW
    }

    void get( Json::Value& json_value ) const {
        TRY
            for( const std::string& key_str : json_value.getMemberNames() ) {
                const ParameterKey key_id = findParameterKey( key_str );
                Debug2( "Getting parameter '{}'", key_str );
                switch( key_id ) {
                    case ParameterKey::log_verbosity: {
                        int32_t logVerbosity = static_cast<int>( sLogConsoleVerbosity );
                        json_value[key_str] = logVerbosity;
                        Debug( "Get value of parameter '{}' (ID={}): {}", key_str, key_id,
                                logVerbosity );
                        break;
                    }
                    case ParameterKey::log_format: {
                        json_value[key_str] = sLogConsoleFormat;
                        Debug( "Get value of parameter '{}' (ID={}): {}", key_str, key_id,
                                sLogConsoleFormat );
                        break;
                    }
                    case ParameterKey::log_file_verbosity: {
                        int32_t logVerbosity = static_cast<int>( sLogFileVerbosity );
                        json_value[key_str] = logVerbosity;
                        Debug( "Get value of parameter '{}' (ID={}): {}", key_str, key_id,
                                logVerbosity );
                        break;
                    }
                    case ParameterKey::log_file_format: {
                        json_value[key_str] = sLogFileFormat;
                        Debug( "Get value of parameter '{}' (ID={}): {}", key_str, key_id,
                                sLogFileFormat );
                        break;
                    }
                    case ParameterKey::log_file_path: {
                        json_value[key_str] = sLogFilePath;
                        Debug( "Get value of parameter '{}' (ID={}): {}", key_str, key_id,
                                sLogFilePath );
                        break;
                    }
                    case ParameterKey::log_file_type: {
                        json_value[key_str] = (int32_t)sLogFileType;
                        Debug( "Get value of parameter '{}' (ID={}): {}", key_str, key_id,
                               (int32_t)sLogFileType );
                        break;
                    }
                    case ParameterKey::log_file_rotating_num: {
                        json_value[key_str] = (int32_t)sLogFileRotatingNum;
                        Debug( "Get value of parameter '{}' (ID={}): {}", key_str, key_id,
                               sLogFileRotatingNum );
                        break;
                    }
                    case ParameterKey::log_file_rotating_size: {
                        json_value[key_str] = (int32_t)sLogFileRotatingSize;
                        Debug( "Get value of parameter '{}' (ID={}): {} KB", key_str, key_id,
                               sLogFileRotatingSize );
                        break;
                    }
                    case ParameterKey::license_type: {
                        auto it = LicenseTypeStringMap.find( mLicenseType );
                        if ( it == LicenseTypeStringMap.end() )
                            Unreachable( "License_type '{}' is missing in LicenseTypeStringMap. ",
                                (uint32_t)mLicenseType ); //LCOV_EXCL_LINE
                        std::string license_type_str = it->second;
                        json_value[key_str] = license_type_str;
                        Debug( "Get value of parameter '{}' (ID={}): {}", key_str, key_id,
                                license_type_str );
                        break;
                    }
                    case ParameterKey::license_duration: {
                        json_value[key_str] = mLicenseDuration;
                        Debug( "Get value of parameter '{}' (ID={}): {}", key_str, key_id,
                                mLicenseDuration );
                        break;
                    }
                    case ParameterKey::num_activators: {
                        uint32_t nbActivators = 0;
                        getNumActivator( nbActivators );
                        json_value[key_str] = nbActivators;
                        Debug( "Get value of parameter '{}' (ID={}): {}", key_str, key_id,
                                nbActivators );
                        break;
                    }
                    case ParameterKey::session_id: {
                        json_value[key_str] = mSessionID;
                        Debug( "Get value of parameter '{}' (ID={}): {}", key_str, key_id,
                                mSessionID );
                        break;
                    }
                    case ParameterKey::session_status: {
                        bool status = isSessionRunning();
                        json_value[key_str] = status;
                        Debug( "Get value of parameter '{}' (ID={}): {}", key_str, key_id,
                               status );
                        break;
                    }
                    case ParameterKey::license_status: {
                        bool status = isLicenseActive();
                        json_value[key_str] = status;
                        Debug( "Get value of parameter '{}' (ID={}): {}", key_str, key_id,
                               status );
                        break;
                    }
                    case ParameterKey::metered_data: {
#if ((JSONCPP_VERSION_MAJOR ) >= 1 and ((JSONCPP_VERSION_MINOR) > 7 or ((JSONCPP_VERSION_MINOR) == 7 and JSONCPP_VERSION_PATCH >= 5)))
                        uint64_t metered_data = 0;
#else
                        // No "int64_t" support with JsonCpp < 1.7.5
                        unsigned long long metered_data = 0;
#endif
                        metered_data = getMeteringData();
                        json_value[key_str] = metered_data;
                        Debug( "Get value of parameter '{}' (ID={}): {}", key_str, key_id,
                               metered_data );
                        break;
                    }
                    case ParameterKey::nodelocked_request_file: {
                        if ( mLicenseType != eLicenseType::NODE_LOCKED ) {
                            json_value[key_str] = std::string("Not applicable");
                            Warning( "Parameter only available with Node-Locked licensing" );
                        } else {
                            json_value[key_str] = mNodeLockRequestFilePath;
                            Debug( "Get value of parameter '{}' (ID={}): Node-locked license request file is saved in {}",
                                    key_str, key_id, mNodeLockRequestFilePath );
                        }
                        break;
                    }
                    case ParameterKey::page_ctrlreg:
                    case ParameterKey::page_vlnvfile:
                    case ParameterKey::page_licfile:
                    case ParameterKey::page_tracefile:
                    case ParameterKey::page_meteringfile:
                    case ParameterKey::page_mailbox: {
                        std::string str = getDrmPage( key_id - ParameterKey::page_ctrlreg );
                        json_value[key_str] = str;
                        Debug( "Get value of parameter '{}' (ID={})", key_str, key_id );
                        Info( str );
                        break;
                    }
                    case ParameterKey::hw_report: {
                        std::string str = getDrmReport();
                        json_value[key_str] = str;
                        Debug( "Get value of parameter '{}' (ID={})", key_str, key_id );
                        Info( "Print HW report:\n{}", str );
                        break;
                    }
                    case ParameterKey::drm_frequency: {
                        json_value[key_str] = mFrequencyCurr;
                        Debug( "Get value of parameter '{}' (ID={}): {}", key_str, key_id,
                               mFrequencyCurr );
                        break;
                    }
                    case ParameterKey::drm_license_type: {
                        eLicenseType lic_type;
                        bool is_nodelock = isDrmCtrlInNodelock();
                        bool is_metering = isDrmCtrlInMetering();
                        if ( is_metering )
                            lic_type = eLicenseType::METERED;
                        else if ( is_nodelock )
                            lic_type = eLicenseType::NODE_LOCKED;
                        else
                            lic_type = eLicenseType::NONE;
                        auto it = LicenseTypeStringMap.find( lic_type );
                        std::string status = it->second;
                        json_value[key_str] = status;
                        Debug( "Get value of parameter '{}' (ID={}): {}", key_str, key_id,
                               status );
                        break;
                    }
                    case ParameterKey::bypass_frequency_detection: {
                        json_value[key_str] = mBypassFrequencyDetection;
                        Debug( "Get value of parameter '{}' (ID={}): Method {}", key_str, key_id,
                               mBypassFrequencyDetection );
                        break;
                    }
                    case ParameterKey::frequency_detection_method: {
                        int32_t method_index = 2;
                        if ( mIsFreqDetectionMethod1 )
                            method_index = 1;
                        json_value[key_str] = method_index;
                        Debug( "Get value of parameter '{}' (ID={}): Method {}", key_str, key_id,
                               method_index );
                        break;
                    }
                    case ParameterKey::frequency_detection_threshold: {
                        json_value[key_str] = mFrequencyDetectionThreshold;
                        Debug( "Get value of parameter '{}' (ID={}): {}", key_str, key_id,
                               mFrequencyDetectionThreshold );
                        break;
                    }
                    case ParameterKey::frequency_detection_period: {
                        json_value[key_str] = mFrequencyDetectionPeriod;
                        Debug( "Get value of parameter '{}' (ID={}): {}", key_str, key_id,
                               mFrequencyDetectionPeriod );
                        break;
                    }
                    case ParameterKey::product_info: {
                        json_value[key_str] = mHeaderJsonRequest["product"];
                        Debug( "Get value of parameter '{}' (ID={}): {}", key_str, key_id,
                               mHeaderJsonRequest["product"].toStyledString() );
                        break;
                    }
                    case ParameterKey::token_string: {
                        std::string token_str = getDrmWSClient().getTokenString();
                        json_value[key_str] = token_str;
                        Debug( "Get value of parameter '{}' (ID={}): {}", key_str, key_id,
                               token_str );
                        break;
                    }
                    case ParameterKey::token_validity: {
                        uint32_t validity = getDrmWSClient().getTokenValidity();
                        json_value[key_str] = validity ;
                        Debug( "Get value of parameter '{}' (ID={}): {}", key_str, key_id,
                               validity  );
                        break;
                    }
                    case ParameterKey::token_time_left: {
                        uint32_t time_left = getDrmWSClient().getTokenTimeLeft();
                        json_value[key_str] = time_left;
                        Debug( "Get value of parameter '{}' (ID={}): {}", key_str, key_id,
                               time_left );
                        break;
                    }
                    case ParameterKey::mailbox_size: {
                        uint32_t mbSize = getUserMailboxSize();
                        json_value[key_str] = mbSize;
                        Debug( "Get value of parameter '{}' (ID={}): {}", key_str, key_id,
                               mbSize );
                        break;
                    }
                    case ParameterKey::mailbox_data: {
                        uint32_t mbSize = getUserMailboxSize();
                        std::vector<uint32_t> data_array = readMailbox( eMailboxOffset::MB_USER, mbSize );
                        for( const auto& val: data_array )
                            json_value[key_str].append( val );
                        Debug( "Get value of parameter '{}' (ID={}): {}", key_str, key_id,
                               json_value[key_str].toStyledString() );
                        break;
                    }
                    case ParameterKey::ws_retry_period_long: {
                        json_value[key_str] = mWSRetryPeriodLong;
                        Debug( "Get value of parameter '", key_str,
                                "' (ID=", key_id, "): ", mWSRetryPeriodLong );
                        break;
                    }
                    case ParameterKey::ws_retry_period_short: {
                        json_value[key_str] = mWSRetryPeriodShort;
                        Debug( "Get value of parameter '{}' (ID={}): {}", key_str, key_id,
                               mWSRetryPeriodShort );
                        break;
                    }
                    case ParameterKey::ws_request_timeout: {
                        json_value[key_str] = mWSRequestTimeout ;
                        Debug( "Get value of parameter '{}' (ID={}): {}", key_str, key_id,
                               mWSRequestTimeout  );
                        break;
                    }
                    case ParameterKey::log_message_level: {
                        int32_t msgLevel = static_cast<int>( mDebugMessageLevel );
                        json_value[key_str] = msgLevel;
                        Debug( "Get value of parameter '{}' (ID={}): {}", key_str, key_id,
                               msgLevel );
                        break;
                    }
                    case ParameterKey::custom_field: {
                        uint32_t customField = readMailbox( eMailboxOffset::MB_CUSTOM_FIELD );
                        json_value[key_str] = customField;
                        Debug( "Get value of parameter '{}' (ID={}): {}", key_str, key_id,
                               customField );
                        break;
                    }
                    case ParameterKey ::list_all: {
                        Json::Value list = list_parameter_key();
                        json_value[key_str] = list;
                        Debug( "Get value of parameter '{}' (ID={}): {}", key_str, key_id,
                               list.toStyledString() );
                        break;
                    }
                    case ParameterKey::dump_all: {
                        Json::Value list = dump_parameter_key();
                        json_value[key_str] = list;
                        Debug( "Get value of parameter '{}' (ID={}): {}", key_str, key_id,
                               list.toStyledString() );
                        break;
                    }
                    case ParameterKey::ParameterKeyCount: {
                        uint32_t count = static_cast<int>( ParameterKeyCount );
                        json_value[key_str] = count;
                        Debug( "Get value of parameter '{}' (ID={}): {}", key_str, key_id,
                               count );
                        break;
                    }
                    default: {
                        Throw( DRM_BadArg, "Parameter '{}' cannot be read", key_str );
                        break;
                    }
                }
            }
        CATCH_AND_THROW
    }

    void get( std::string& json_string ) const {
        TRY
            Debug2( "Calling 'get' with in/out string: {}", json_string );
            Json::Value root = parseJsonString( json_string );
            get( root );
            json_string = root.toStyledString();
        CATCH_AND_THROW
    }

    template<typename T> T get( const ParameterKey /*key_id*/ ) const {
        Unreachable( "Default template for get function. " ); //LCOV_EXCL_LINE
    }

    void set( const Json::Value& json_value ) {
        TRY
            for( Json::ValueConstIterator it = json_value.begin() ; it != json_value.end() ; it++ ) {
                std::string key_str = it.key().asString();
                const ParameterKey key_id = findParameterKey( key_str );
                switch( key_id ) {
                    case ParameterKey::log_verbosity: {
                        int32_t verbosityInt = (*it).asInt();
                        sLogConsoleVerbosity = static_cast<spdlog::level::level_enum>( verbosityInt );
                        sLogger->sinks()[0]->set_level( sLogConsoleVerbosity );
                        if ( sLogConsoleVerbosity < sLogger->level() )
                            sLogger->set_level( sLogConsoleVerbosity );
                        Debug( "Set parameter '{}' (ID={}) to value: {}", key_str, key_id,
                                verbosityInt );
                        break;
                    }
                    case ParameterKey::log_format: {
                        std::string logFormat = (*it).asString();
                        sLogger->sinks()[0]->set_pattern( logFormat );
                        sLogConsoleFormat = logFormat;
                        Debug( "Set parameter '{}' (ID={}) to value: {}", key_str, key_id,
                                sLogConsoleFormat );
                        break;
                    }
                    case ParameterKey::log_file_verbosity: {
                        int32_t verbosityInt = (*it).asInt();
                        sLogFileVerbosity = static_cast<spdlog::level::level_enum>( verbosityInt );
                        sLogger->sinks()[1]->set_level( sLogFileVerbosity );
                        if ( sLogFileVerbosity < sLogger->level() )
                            sLogger->set_level( sLogFileVerbosity );
                        Debug( "Set parameter '{}' (ID={}) to value: {}", key_str, key_id,
                               verbosityInt);
                        break;
                    }
                    case ParameterKey::log_file_format: {
                        sLogFileFormat = (*it).asString();
                        if ( sLogger->sinks().size() > 1 ) {
                            sLogger->sinks()[1]->set_pattern( sLogFileFormat );
                        }
                        Debug( "Set parameter '{}' (ID={}) to value: {}", key_str, key_id,
                               sLogFileFormat );
                        break;
                    }
                    case ParameterKey::frequency_detection_threshold: {
                        mFrequencyDetectionThreshold = (*it).asDouble();
                        Debug( "Set parameter '{}' (ID={}) to value: {}", key_str, key_id,
                               mFrequencyDetectionThreshold );
                        break;
                    }
                    case ParameterKey::frequency_detection_period: {
                        mFrequencyDetectionPeriod = (*it).asUInt();
                        Debug( "Set parameter '{}' (ID={}) to value: {}", key_str, key_id,
                               mFrequencyDetectionPeriod );
                        break;
                    }
                    case ParameterKey::custom_field: {
                        uint32_t customField = (*it).asUInt();
                        writeMailbox( eMailboxOffset::MB_CUSTOM_FIELD, customField );
                        Debug( "Set parameter '{}' (ID={}) to value: {}", key_str, key_id,
                               customField );
                        break;
                    }
                    case ParameterKey::mailbox_data: {
                        if ( !(*it).isArray() )
                            Throw( DRM_BadArg, "Value must be an array of integers" );
                        std::vector<uint32_t> data_array;
                        for( Json::ValueConstIterator itr = (*it).begin(); itr != (*it).end(); itr++ )
                            data_array.push_back( (*itr).asUInt() );
                        writeMailbox( eMailboxOffset::MB_USER, data_array );
                        Debug( "Set parameter '{}' (ID={}) to value: {}", key_str, key_id,
                               (*it).toStyledString());
                        break;
                    }
                    case ParameterKey::ws_retry_period_long: {
                        uint32_t retry_period = (*it).asUInt();
                        if ( retry_period <= mWSRetryPeriodShort )
                            Throw( DRM_BadArg,
                                    "ws_retry_period_long ({}) must be greater than ws_retry_period_short ({})",
                                    retry_period, mWSRetryPeriodShort );
                        mWSRetryPeriodLong = retry_period;
                        Debug( "Set parameter '{}' (ID={}) to value: {}", key_str, key_id,
                               mWSRetryPeriodLong );
                        break;
                    }
                    case ParameterKey::ws_retry_period_short: {
                        uint32_t retry_period = (*it).asUInt();
                        if ( mWSRetryPeriodLong <= retry_period )
                            Throw( DRM_BadArg,
                                    "ws_retry_period_long ({}) must be greater than ws_retry_period_short ({})",
                                    mWSRetryPeriodLong, retry_period );
                        mWSRetryPeriodShort = retry_period;
                        Debug( "Set parameter '{}' (ID={}) to value: {}", key_str, key_id,
                               mWSRetryPeriodShort );
                        break;
                    }
                    case ParameterKey::ws_request_timeout: {
                        mWSRequestTimeout  = (*it).asUInt();
                        Debug( "Set parameter '{}' (ID={}) to value: {}", key_str, key_id,
                               mWSRequestTimeout  );
                        if ( mWSRequestTimeout == 0 )
                            Throw( DRM_BadArg, "ws_request_timeout must not be 0");
                        break;
                    }
                    case ParameterKey::trigger_async_callback: {
                        std::string custom_msg = (*it).asString();
                        Exception e( DRM_Debug, custom_msg );
                        f_asynch_error( e.what() );
                        Debug( "Set parameter '{}' (ID={}) to value: {}", key_str, key_id,
                               custom_msg );
                        break;
                    }
                    case ParameterKey::bad_product_id: {
                        Warning( "Parameter '{}' (ID={}) is deprecated", key_str, key_id );
                        break;
                    }
                    case ParameterKey::bad_oauth2_token: {
                        Debug( "Set parameter '{}' (ID={}) to random value", key_str, key_id );
                        getDrmWSClient().setOAuth2token( "BAD_TOKEN" );
                        break;
                    }
                    case ParameterKey::log_message_level: {
                        int32_t message_level = (*it).asInt();
                        if ( ( message_level < spdlog::level::trace)
                          || ( message_level > spdlog::level::off) )
                            Throw( DRM_BadArg, "log_message_level ({}) is out of range [{:d}:{:d}]",
                                    message_level, (int32_t)spdlog::level::trace, (int32_t)spdlog::level::off );
                        mDebugMessageLevel = static_cast<spdlog::level::level_enum>( message_level );
                        Debug( "Set parameter '{}' (ID={}) to value {}", key_str, key_id,
                                message_level );
                        break;
                    }
                    case ParameterKey::log_message: {
                        std::string custom_msg = (*it).asString();
                        SPDLOG_LOGGER_CALL( sLogger, (spdlog::level::level_enum)mDebugMessageLevel, custom_msg);
                        break;
                    }
                    default:
                        Throw( DRM_BadArg, "Parameter '{}' cannot be overwritten", key_str );
                }
            }
        CATCH_AND_THROW
    }

    void set( const std::string& json_string ) {
        TRY
            Debug2( "Calling 'set' with in/out string: {}", json_string );
            Json::Value root = parseJsonString( json_string );
            set( root );
        CATCH_AND_THROW
    }

    template<typename T> void set( const ParameterKey /*key_id*/, const T& /*value*/ ) {}

};

/*************************************/
// DrmManager::Impl class definition
/*************************************/

#define IMPL_GET_BODY \
    Json::Value json_value; \
    std::string key_str = findParameterString( key_id ); \
    json_value[key_str] = Json::nullValue; \
    get( json_value );

template<> std::string DrmManager::Impl::get( const ParameterKey key_id ) const {
    IMPL_GET_BODY
    if ( json_value[key_str].isString() )
        return json_value[key_str].asString();
    return json_value[key_str].toStyledString();
}

template<> bool DrmManager::Impl::get( const ParameterKey key_id ) const {
    IMPL_GET_BODY
    return json_value[key_str].asBool();
}

template<> int32_t DrmManager::Impl::get( const ParameterKey key_id ) const {
    IMPL_GET_BODY
    return json_value[key_str].asInt();
}

template<> uint32_t DrmManager::Impl::get( const ParameterKey key_id ) const {
    IMPL_GET_BODY
    return json_value[key_str].asUInt();
}

template<> int64_t DrmManager::Impl::get( const ParameterKey key_id ) const {
    IMPL_GET_BODY
    return json_value[key_str].asInt64();
}

template<> uint64_t DrmManager::Impl::get( const ParameterKey key_id ) const {
    IMPL_GET_BODY
    return json_value[key_str].asUInt64();
}

template<> float DrmManager::Impl::get( const ParameterKey key_id ) const {
    IMPL_GET_BODY
    return json_value[key_str].asFloat();
}

template<> double DrmManager::Impl::get( const ParameterKey key_id ) const {
    IMPL_GET_BODY
    return json_value[key_str].asDouble();
}

#define IMPL_SET_BODY \
    Json::Value json_value; \
    std::string key_str = findParameterString( key_id ); \
    json_value[key_str] = value; \
    set( json_value );


template<> void DrmManager::Impl::set( const ParameterKey key_id, const std::string& value ) {
    IMPL_SET_BODY
}

template<> void DrmManager::Impl::set( const ParameterKey key_id, const bool& value ) {
    IMPL_SET_BODY
}

template<> void DrmManager::Impl::set( const ParameterKey key_id, const int32_t& value ) {
    IMPL_SET_BODY
}

template<> void DrmManager::Impl::set( const ParameterKey key_id, const uint32_t& value ) {
    IMPL_SET_BODY
}

template<> void DrmManager::Impl::set( const ParameterKey key_id, const int64_t& value ) {
    Json::Value json_value;
    std::string key_str = findParameterString( key_id );
    json_value[key_str] = Json::Int64( value );
    set( json_value );
}

template<> void DrmManager::Impl::set( const ParameterKey key_id, const uint64_t& value ) {
    Json::Value json_value;
    std::string key_str = findParameterString( key_id );
    json_value[key_str] = Json::UInt64( value );
    set( json_value );
}

template<> void DrmManager::Impl::set( const ParameterKey key_id, const float& value ) {
    IMPL_SET_BODY
}

template<> void DrmManager::Impl::set( const ParameterKey key_id, const double& value ) {
    IMPL_SET_BODY
}


/*************************************/
// DrmManager class definition
/*************************************/

DrmManager::DrmManager( const std::string& conf_file_path,
                    const std::string& cred_file_path,
                    ReadRegisterCallback read_register,
                    WriteRegisterCallback write_register,
                    AsynchErrorCallback async_error )
    : pImpl( new Impl( conf_file_path, cred_file_path, read_register, write_register, async_error ) ) {
}

DrmManager::~DrmManager() {
    delete pImpl;
    pImpl = nullptr;
}


void DrmManager::activate( const bool& resume_session ) {
    pImpl->activate( resume_session );
}

void DrmManager::deactivate( const bool& pause_session ) {
    pImpl->deactivate( pause_session );
}

void DrmManager::get( Json::Value& json_value ) const {
    pImpl->get( json_value );
}

void DrmManager::get( std::string& json_string ) const {
    pImpl->get( json_string );
}

template<typename T> T DrmManager::get( const ParameterKey key ) const {
    return pImpl->get<T>( key );
}

template<> std::string DrmManager::get( const ParameterKey key ) const { return pImpl->get<std::string>( key ); }
template<> bool DrmManager::get( const ParameterKey key ) const { return pImpl->get<bool>( key ); }
template<> int32_t DrmManager::get( const ParameterKey key ) const { return pImpl->get<int32_t>( key ); }
template<> uint32_t DrmManager::get( const ParameterKey key ) const { return pImpl->get<uint32_t>( key ); }
template<> int64_t DrmManager::get( const ParameterKey key ) const { return pImpl->get<int64_t>( key ); }
template<> uint64_t DrmManager::get( const ParameterKey key ) const { return pImpl->get<uint64_t>( key ); }
template<> float DrmManager::get( const ParameterKey key ) const { return pImpl->get<float>( key ); }
template<> double DrmManager::get( const ParameterKey key ) const { return pImpl->get<double>( key ); }

void DrmManager::set( const std::string& json_string ) {
    pImpl->set( json_string );
}

void DrmManager::set( const Json::Value& json_value ) {
    pImpl->set( json_value );
}

template<typename T>
void DrmManager::set( const ParameterKey key, const T& value ) {
    pImpl->set<T>( key, value );
}

template<> void DrmManager::set( const ParameterKey key, const std::string& value ) { pImpl->set<std::string>( key, value ); }
template<> void DrmManager::set( const ParameterKey key, const bool& value ) { pImpl->set<bool>( key, value ); }
template<> void DrmManager::set( const ParameterKey key, const int32_t& value ) { pImpl->set<int32_t>( key, value ); }
template<> void DrmManager::set( const ParameterKey key, const uint32_t& value ) { pImpl->set<uint32_t>( key, value ); }
template<> void DrmManager::set( const ParameterKey key, const int64_t& value ) { pImpl->set<int64_t>( key, value ); }
template<> void DrmManager::set( const ParameterKey key, const uint64_t& value ) { pImpl->set<uint64_t>( key, value ); }
template<> void DrmManager::set( const ParameterKey key, const float& value ) { pImpl->set<float>( key, value ); }
template<> void DrmManager::set( const ParameterKey key, const double& value ) { pImpl->set<double>( key, value ); }

}
}<|MERGE_RESOLUTION|>--- conflicted
+++ resolved
@@ -157,8 +157,8 @@
 
     eLicenseType mLicenseType = eLicenseType::METERED;
     uint32_t mLicenseCounter = 0;
-    uint32_t mLicenseDuration = 0;        ///< Time duration in seconds of the license
-    uint32_t mLicenseWaitPeriod = 5;      ///< Time in seconds to wait for the load of a new license
+    uint32_t mLicenseDuration = 0;     ///< Time duration in seconds of the license
+    uint32_t mLicenseWaitPeriod = 5;    ///< Time in seconds to wait for the load of a new license
 
     // To protect access to the metering data (to securize the segment ID check in HW)
     mutable std::mutex mMeteringAccessMutex;
@@ -197,27 +197,15 @@
     };
 
 
-<<<<<<< HEAD
-    #define checkDRMCtlrRet( func ) { \
-        unsigned int errcode = DRM_OK; \
-        try { \
-            errcode = func; \
-        } catch( const std::exception &e ) { \
-            Throw( DRM_CtlrError, e.what() ); \
-        } \
-        if ( errcode ) \
-            Unreachable( "DRM Controller API failed with error code: {}.", errcode ); \
-=======
     #define checkDRMCtlrRet( func ) {                                                  \
         unsigned int errcode = DRM_OK;                                                 \
         try {                                                                          \
-            errcode = func;                                                            \
+            errcode = func;                                                            \ 
         } catch( const std::exception &e ) {                                           \
             Throw( DRM_CtlrError, e.what() );                                          \
         }                                                                              \
         if ( errcode )                                                                 \
             Unreachable( "DRM Controller API failed with error code: {}.", errcode );  \
->>>>>>> 9adb94fc
     }
 
     Impl( const std::string& conf_file_path,
