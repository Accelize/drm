--- conflicted
+++ resolved
@@ -92,18 +92,6 @@
     }
 
 
-<<<<<<< HEAD
-static const std::string DRM_SELF_TEST_ERROR_MESSAGE( "Could not access DRM Controller registers.\nPlease verify:\n"
-                        "\t-The read/write callbacks implementation in the SW application: verify it uses the correct offset address of DRM Controller IP in the design address space.\n"
-                        "\t-The DRM Controller IP instantiation in the FPGA design: verify the correctness of 16-bit address received by the AXI-Lite port of the DRM Controller." );
-
-static const std::string DRM_CONNECTION_ERROR_MESSAGE( "\n!!! The issue could either be caused by a networking problem, by a firewall or NAT blocking incoming traffic or by a wrong server address. "
-                        "Please verify your configuration and try again !!!\n" );
-
-static const std::string DRM_DOC_LINK("https://tech.accelize.com/documentation/stable");
-
-=======
->>>>>>> aa2d04c1
 pnc_session_t *Accelize::DRM::DrmManager::s_pnc_session = nullptr;
 uint32_t *Accelize::DRM::DrmManager::s_pnc_tzvaddr = nullptr;
 size_t Accelize::DRM::DrmManager::s_pnc_tzsize = 0;
@@ -111,18 +99,18 @@
 const char* Accelize::DRM::DrmManager::SDK_SLEEP_IN_MICRO_SECONDS = "10000";
 const std::string Accelize::DRM::DrmManager::DRM_SELF_TEST_ERROR_MESSAGE = std::string( 
         "Could not access DRM Controller registers.\nPlease verify:\n"
-        "\t-The read/write callbacks implementation in the SW application: verify it uses the correct offset address of DRM Controller IP in the design address space.\n"
+                        "\t-The read/write callbacks implementation in the SW application: verify it uses the correct offset address of DRM Controller IP in the design address space.\n"
         "\t-The DRM Controller IP instantiation in the FPGA design: verify the correctness of 16-bit address received by the AXI-Lite port of the DRM Controller.\n" );
 
 const std::string Accelize::DRM::DrmManager::DRM_CONNECTION_ERROR_MESSAGE = std::string( 
         "\n!!! The issue could either be caused by a networking problem, by a firewall or NAT blocking incoming traffic or by a wrong server address. "
-        "Please verify your configuration and try again !!!\n" );
-        
+                        "Please verify your configuration and try again !!!\n" );
+                        
 const std::string Accelize::DRM::DrmManager::DRM_CTRL_TA_INIT_ERROR_MESSAGE = std::string(
         "Please verify:\n" 
         "\t- the DRM Controller instance in the PL is at the right offset address.\n"
         "\t- the PUF has been registered.\n" );
-                        
+
 const std::string Accelize::DRM::DrmManager::DRM_DOC_LINK = std::string(
         "https://tech.accelize.com/documentation/stable");
 
@@ -150,16 +138,16 @@
     int32_t pnc_write_drm_ctrl_ta( uint32_t addr, uint32_t value ) {
         if (addr == 0) {
             if (value > 5)
-                Throw( DRM_Fatal, "Invalid DRM Controller page index {}. ", value );
+                Throw( DRM_Fatal, "Invalid DRM Controller page index {}. ", value );                
             s_pnc_page_offset = s_pnc_tzvaddr[value];
         }
         *(s_pnc_tzvaddr + s_pnc_page_offset + (addr >> 2)) = value;
         return 0;
     }
-
+    
     bool pnc_initialize_drm_ctrl_ta() {
         int err = 0;
-        err = pnc_session_new(PNC_ALLOC_SIZE, &s_pnc_session);
+        err = pnc_session_new(PNC_ALLOC_SIZE, &s_pnc_session); 
         if ( err == -ENODEV ) {
             Info( "Provencecore driver is not loaded" );
             return false;
@@ -177,7 +165,7 @@
                         sleep(1);
                         continue;
                     }
-                    Throw( DRM_PncInitError, "Failed to configure ProvenCore for DRM Controller TA: {}. ",
+                    Throw( DRM_PncInitError, "Failed to configure ProvenCore for DRM Controller TA: {}. ", 
                         strerror(errno) );
                 }
                 break;
@@ -189,11 +177,11 @@
 
             // get virtual address and size of shared memory region
             if ( pnc_session_getinfo(s_pnc_session, (void**)&s_pnc_tzvaddr, &s_pnc_tzsize) < 0) {
-                Throw( DRM_PncInitError, "Failed to get information from DRM Controller TA: {}. ",
+                Throw( DRM_PncInitError, "Failed to get information from DRM Controller TA: {}. ", 
                     strerror(errno) );
             }
             if (s_pnc_tzvaddr == NULL) {
-                Throw( DRM_PncInitError, "Failed to create shared memory for DRM Controller TA: {}. ",
+                Throw( DRM_PncInitError, "Failed to create shared memory for DRM Controller TA: {}. ", 
                     strerror(errno) );
             }
             Debug( "DRM Controller TA information collected. " );
@@ -208,7 +196,7 @@
                 Throw( DRM_PncInitError, msg );
             }
             Debug( "DRM Controller TA initialized. " );
-
+ 
             Debug( "DRM Controller TA ready to operate. " );
             return true;
         }
@@ -218,7 +206,7 @@
             throw;
         }
     }
-
+    
     void pnc_uninitialize_drm_ctrl_ta() {
         pnc_session_destroy( s_pnc_session );
         s_pnc_session = nullptr;
@@ -316,7 +304,7 @@
 
     // To protect access to the metering data (to securize the segment ID check in HW)
     mutable std::mutex mMeteringAccessMutex;
-    
+
     // Operating mode
     bool mIsHybrid = false;
 
@@ -425,7 +413,7 @@
         mSimulationFlag = false;
 
         mDebugMessageLevel = spdlog::level::trace;
-        
+
         // Define default asynchronous error callback
         f_asynch_error = [](std::string msg) { std::cout << "ERROR: " << msg << std::endl; };
 
@@ -627,7 +615,7 @@
                 sLogCtrlVerbosity );
         }
     }
-    
+
     void getDrmCtrlError( uint8_t& activation_error, uint8_t& dna_error, uint8_t& vlnv_error, uint8_t& license_error ) const {
         getDrmController().readActivationErrorRegister( activation_error );
         getDrmController().readExtractDnaErrorRegister( dna_error );
@@ -1649,11 +1637,7 @@
 
         // Load license timer
         if ( !isConfigInNodeLock() ) {
-<<<<<<< HEAD
-            checkDRMCtlrRet( getDrmController().loadLicenseTimerInit( licenseTimer, false, 5 ) );
-=======
             checkDRMCtlrRet( getDrmController().loadLicenseTimerInit( licenseTimer, mIsHybrid, (uint32_t)5 ) );
->>>>>>> aa2d04c1
             Debug( "Wrote license timer #{} of session ID {} for a duration of {} seconds",
                     mLicenseCounter, mSessionID, mLicenseDuration );
         }
@@ -1665,73 +1649,8 @@
         }
         mExpirationTime += std::chrono::seconds( mLicenseDuration );
         Debug( "Update expiration time to {}", time_t_to_string( steady_clock_to_time_t( mExpirationTime ) ) );
-/*
-        // Wait until license has been pushed to Activator's port
-        bool activationCodesTransmitted( false );
-        TClock::duration timeSpan;
-        double mseconds( 0.0 );
-        TClock::time_point timeStart = TClock::now();
-        uint32_t sleep_period = 10000;
-        if ( mSimulationFlag )
-            sleep_period *= 1000;
-
-        while( mseconds < mActivationTransmissionTimeoutMS ) {
-            checkDRMCtlrRet( getDrmController().readActivationCodesTransmittedStatusRegister(
-                    activationCodesTransmitted ) );
-            timeSpan = TClock::now() - timeStart;
-            mseconds = 1000.0 * double( timeSpan.count() ) * TClock::period::num / TClock::period::den;
-            if ( activationCodesTransmitted ) {
-                Debug( "License #{} transmitted after {:f} ms", mLicenseCounter, mseconds );
-                break;
-            }
-            Debug2( "License #{} not transmitted yet after {:f} ms", mLicenseCounter, mseconds );
-            usleep(sleep_period);
-        }
-        if ( !activationCodesTransmitted ) {
-            Throw( DRM_CtlrError, "DRM Controller could not transmit Licence #{} to activators after {:f} ms. ", mLicenseCounter, mseconds ); //LCOV_EXCL_LINE
-        }
-
-        // Check DRM Controller has switched to the right license mode
-        bool is_nodelocked = isDrmCtrlInNodelock();
-        bool is_metered = isDrmCtrlInMetering();
-        if ( is_nodelocked && is_metered )
-            Unreachable( "DRM Controller cannot be in both Node-Locked and Metering/Floating license modes. " ); //LCOV_EXCL_LINE
-        if ( !isConfigInNodeLock() ) {
-            if ( !is_metered )
-                Unreachable( "DRM Controller failed to switch to Metering license mode" ); //LCOV_EXCL_LINE
-            Debug( "DRM Controller is in Metering license mode" );
-        } else {
-            if ( !is_nodelocked )
-                Unreachable( "DRM Controller failed to switch to Node-Locked license mode" ); //LCOV_EXCL_LINE
-            Debug( "DRM Controller is in Node-Locked license mode" );
-        }
-
-        // Wait until session is running if license is metering
-        if (is_metered) {
-            mseconds = 0.0;
-            bool is_running(false);
-            while( mseconds < mActivationTransmissionTimeoutMS ) {
-                is_running = isSessionRunning();
-                timeSpan = TClock::now() - timeStart;
-                mseconds = 1000.0 * double( timeSpan.count() ) * TClock::period::num / TClock::period::den;
-                if ( is_running ) {
-                    Debug( "Session ID {} is now running after {:f} ms", mSessionID, mseconds );
-                    break;
-                }
-                Debug2( "Session ID {} is not running yet after {:f} ms", mSessionID, mseconds );
-                usleep(sleep_period);
-            }
-            if ( !is_running ) {
-                Throw( DRM_CtlrError, "DRM Controller could not run Session ID {} after {:f} ms. ", mSessionID, mseconds ); //LCOV_EXCL_LINE
-            }
-        }
-<<<<<<< HEAD
-*/
-        Debug( "Provisioned license #{} for session {} on DRM controller", mLicenseCounter, mSessionID );
-=======
 
         Info( "Provisioned license #{} for session {} on DRM controller", mLicenseCounter, mSessionID );
->>>>>>> aa2d04c1
         mLicenseCounter ++;
     }
 
@@ -1964,7 +1883,7 @@
         }
 
         std::lock_guard<std::recursive_mutex> lock( mDrmControllerMutex );
-        
+
         // Reset detection counter by writing drm_aclk counter register
         ret = writeDrmAddress( REG_FREQ_DETECTION_VERSION, 0 );
         if ( ret != 0 )
@@ -2486,11 +2405,11 @@
         Debug2( "Clearing session ID: {}", mSessionID );
         std::string sessionID = mSessionID;
         mSessionID = std::string("");
+        // Clear mailbox
         writeMailbox<uint64_t>( eMailboxOffset::MB_SESSION_0, 0 );
         Debug( "Reseting expiration time" );
         mExpirationTime = TClock::time_point();
         writeMailbox<time_t>( eMailboxOffset::MB_LIC_EXP_0, steady_clock_to_time_t( mExpirationTime ) );
-
         // Clear security flag
         Debug( "Clearing stop security flag" );
         mSecurityStop = false;
@@ -3254,60 +3173,60 @@
 
 template<> std::string DrmManager::Impl::get( const ParameterKey key_id ) const {
     TRY
-        IMPL_GET_BODY
-        if ( json_value[key_str].isString() )
-            return json_value[key_str].asString();
-        return json_value[key_str].toStyledString();
+		IMPL_GET_BODY
+		if ( json_value[key_str].isString() )
+		    return json_value[key_str].asString();
+		return json_value[key_str].toStyledString();
     CATCH_AND_THROW
 }
 
 template<> bool DrmManager::Impl::get( const ParameterKey key_id ) const {
-    TRY
-        IMPL_GET_BODY
-        return json_value[key_str].asBool();
-    CATCH_AND_THROW
+	TRY
+		IMPL_GET_BODY
+		return json_value[key_str].asBool();
+	CATCH_AND_THROW
 }
 
 template<> int32_t DrmManager::Impl::get( const ParameterKey key_id ) const {
-    TRY
-        IMPL_GET_BODY
-        return json_value[key_str].asInt();
-    CATCH_AND_THROW
+	TRY
+		IMPL_GET_BODY
+		return json_value[key_str].asInt();
+	CATCH_AND_THROW
 }
 
 template<> uint32_t DrmManager::Impl::get( const ParameterKey key_id ) const {
-    TRY
-        IMPL_GET_BODY
-        return json_value[key_str].asUInt();
-    CATCH_AND_THROW
+	TRY
+		IMPL_GET_BODY
+		return json_value[key_str].asUInt();
+	CATCH_AND_THROW
 }
 
 template<> int64_t DrmManager::Impl::get( const ParameterKey key_id ) const {
-    TRY
-        IMPL_GET_BODY
-        return json_value[key_str].asInt64();
-    CATCH_AND_THROW
+	TRY
+		IMPL_GET_BODY
+		return json_value[key_str].asInt64();
+	CATCH_AND_THROW
 }
 
 template<> uint64_t DrmManager::Impl::get( const ParameterKey key_id ) const {
-    TRY
-        IMPL_GET_BODY
-        return json_value[key_str].asUInt64();
-    CATCH_AND_THROW
+	TRY
+		IMPL_GET_BODY
+		return json_value[key_str].asUInt64();
+	CATCH_AND_THROW
 }
 
 template<> float DrmManager::Impl::get( const ParameterKey key_id ) const {
-    TRY
-        IMPL_GET_BODY
-        return json_value[key_str].asFloat();
-    CATCH_AND_THROW
+	TRY
+		IMPL_GET_BODY
+		return json_value[key_str].asFloat();
+	CATCH_AND_THROW
 }
 
 template<> double DrmManager::Impl::get( const ParameterKey key_id ) const {
-    TRY
-        IMPL_GET_BODY
-        return json_value[key_str].asDouble();
-    CATCH_AND_THROW
+	TRY
+		IMPL_GET_BODY
+		return json_value[key_str].asDouble();
+	CATCH_AND_THROW
 }
 
 #define IMPL_SET_BODY \
@@ -3318,57 +3237,57 @@
 
 
 template<> void DrmManager::Impl::set( const ParameterKey key_id, const std::string& value ) {
-    TRY
-        IMPL_SET_BODY
-    CATCH_AND_THROW
+	TRY
+		IMPL_SET_BODY
+	CATCH_AND_THROW
 }
 
 template<> void DrmManager::Impl::set( const ParameterKey key_id, const bool& value ) {
-    TRY
-        IMPL_SET_BODY
-    CATCH_AND_THROW
+	TRY
+		IMPL_SET_BODY
+	CATCH_AND_THROW
 }
 
 template<> void DrmManager::Impl::set( const ParameterKey key_id, const int32_t& value ) {
-    TRY
-        IMPL_SET_BODY
-    CATCH_AND_THROW
+	TRY
+		IMPL_SET_BODY
+	CATCH_AND_THROW
 }
 
 template<> void DrmManager::Impl::set( const ParameterKey key_id, const uint32_t& value ) {
-    TRY
-        IMPL_SET_BODY
-    CATCH_AND_THROW
+	TRY
+		IMPL_SET_BODY
+	CATCH_AND_THROW
 }
 
 template<> void DrmManager::Impl::set( const ParameterKey key_id, const int64_t& value ) {
-    TRY
-        Json::Value json_value;
-        std::string key_str = findParameterString( key_id );
-        json_value[key_str] = Json::Int64( value );
-        set( json_value );
-    CATCH_AND_THROW
+	TRY
+		Json::Value json_value;
+		std::string key_str = findParameterString( key_id );
+		json_value[key_str] = Json::Int64( value );
+		set( json_value );
+	CATCH_AND_THROW
 }
 
 template<> void DrmManager::Impl::set( const ParameterKey key_id, const uint64_t& value ) {
-    TRY
-        Json::Value json_value;
-        std::string key_str = findParameterString( key_id );
-        json_value[key_str] = Json::UInt64( value );
-        set( json_value );
-    CATCH_AND_THROW
+	TRY
+		Json::Value json_value;
+		std::string key_str = findParameterString( key_id );
+		json_value[key_str] = Json::UInt64( value );
+		set( json_value );
+	CATCH_AND_THROW
 }
 
 template<> void DrmManager::Impl::set( const ParameterKey key_id, const float& value ) {
-    TRY
-        IMPL_SET_BODY
-    CATCH_AND_THROW
+	TRY
+		IMPL_SET_BODY
+	CATCH_AND_THROW
 }
 
 template<> void DrmManager::Impl::set( const ParameterKey key_id, const double& value ) {
-    TRY
-        IMPL_SET_BODY
-    CATCH_AND_THROW
+	TRY
+		IMPL_SET_BODY
+	CATCH_AND_THROW
 }
 
 
