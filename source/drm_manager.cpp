/*
Copyright (C) 2018, Accelize

Licensed under the Apache License, Version 2.0 (the "License");
you may not use this file except in compliance with the License.
You may obtain a copy of the License at

    http://www.apache.org/licenses/LICENSE-2.0

Unless required by applicable law or agreed to in writing, software
distributed under the License is distributed on an "AS IS" BASIS,
WITHOUT WARRANTIES OR CONDITIONS OF ANY KIND, either express or implied.
See the License for the specific language governing permissions and
limitations under the License.
*/

#include <stdlib.h>
#include <iostream>
#include <iomanip>
#include <cstddef>
#include <cstdint>
#include <memory>
#include <json/json.h>
#include <json/version.h>
#include <thread>
#include <chrono>
#include <numeric>
#include <future>
#include <mutex>
#include <condition_variable>
#include <queue>
#include <fstream>
#include <typeinfo>
#include <sys/types.h>
#include <sys/stat.h>
#include <cmath>
#include <algorithm>

#include "accelize/drm/drm_manager.h"
#include "accelize/drm/version.h"
#include "ws_client.h"
#include "log.h"
#include "utils.h"
#include "csp.h"


#pragma GCC diagnostic push
#pragma GCC diagnostic ignored "-Wunused-parameter"
#include "DrmControllerDataConverter.hpp"
#include "HAL/DrmControllerOperations.hpp"
#pragma GCC diagnostic pop

#define NB_MAX_REGISTER  32

#define REG_FREQ_DETECTION_VERSION  0xFFF0
#define REG_FREQ_DETECTION_COUNTER_DRMACLK  0xFFF4
#define REG_FREQ_DETECTION_COUNTER_AXIACLK  0xFFF8

#define FREQ_DETECTION_VERSION_2	 0x60DC0DE0
#define FREQ_DETECTION_VERSION_3	 0x60DC0DE1

#define PNC_PAGE_SIZE               4096
#define PNC_ALLOC_SIZE              (PNC_PAGE_SIZE * 24)
#define PNC_DRM_INIT_SHM            11
#define PNC_DRM_LOG_ERROR           12
#define PNC_DRM_LOG_WARN            13
#define PNC_DRM_LOG_INFO            14
#define PNC_DRM_LOG_DEBUG           15
#define PNC_DRM_LOG_TRACE1          16
#define PNC_DRM_LOG_TRACE2          17


#define TRY try {

#define CATCH_AND_THROW                                                           \
        sLogger->flush();                                                         \
    } catch( const Exception& e ) {                                               \
        DRM_ErrorCode errcode = e.getErrCode();                                   \
        if ( errcode != DRM_Exit ) {                                              \
            std::string errmsg = std::string( e.what() );                         \
            if ( ( errcode == DRM_WSMayRetry ) || ( errcode == DRM_WSTimedOut ) ) \
                errmsg += DRM_CONNECTION_ERROR_MESSAGE;                           \
            Fatal( errmsg );                                                      \
            sLogger->flush();                                                     \
            f_asynch_error( errmsg );                                             \
        }                                                                         \
        throw;                                                                    \
    } catch( const std::exception &e ) {                                          \
        Fatal( e.what() );                                                        \
        sLogger->flush();                                                         \
        f_asynch_error( e.what() );                                               \
        throw;                                                                    \
    }


pnc_session_t *Accelize::DRM::DrmManager::s_pnc_session = nullptr;
uint32_t *Accelize::DRM::DrmManager::s_pnc_tzvaddr = nullptr;
size_t Accelize::DRM::DrmManager::s_pnc_tzsize = 0;
uint32_t Accelize::DRM::DrmManager::s_pnc_page_offset = 0;

const std::string Accelize::DRM::DrmManager::DRM_SELF_TEST_ERROR_MESSAGE = std::string(
        "Could not access DRM Controller registers.\nPlease verify:\n"
                        "\t-The read/write callbacks implementation in the SW application: verify it uses the correct offset address of DRM Controller IP in the design address space.\n"
        "\t-The DRM Controller IP instantiation in the FPGA design: verify the correctness of 16-bit address received by the AXI-Lite port of the DRM Controller.\n" );

const std::string Accelize::DRM::DrmManager::DRM_CONNECTION_ERROR_MESSAGE = std::string(
        "\n!!! The issue could either be caused by a networking problem, by a firewall or NAT blocking incoming traffic or by a wrong server address. "
                        "Please verify your configuration and try again !!!\n" );

const std::string Accelize::DRM::DrmManager::DRM_CTRL_TA_INIT_ERROR_MESSAGE = std::string(
        "Please verify:\n"
        "\t- the DRM Controller instance in the PL is at the right offset address.\n"
        "\t- the PUF has been registered.\n" );

const std::string Accelize::DRM::DrmManager::DRM_DOC_LINK = std::string(
        "https://tech.accelize.com/documentation/stable");


namespace Accelize {
namespace DRM {

const char* getApiVersion() {
    return DRMLIB_VERSION;
}

class DRM_LOCAL DrmManager::Impl {

private:

    // DRM Controller TA communication callbacks

    // Read Callback Function
    int32_t pnc_read_drm_ctrl_ta( uint32_t addr, uint32_t *value ) {
        *value = *(s_pnc_tzvaddr + s_pnc_page_offset + (addr >> 2));
        return 0;
    }

    // Write Callback Function
    int32_t pnc_write_drm_ctrl_ta( uint32_t addr, uint32_t value ) {
        if (addr == 0) {
            if (value > 5)
                Throw( DRM_Fatal, "Invalid DRM Controller page index {}. ", value );
            s_pnc_page_offset = s_pnc_tzvaddr[value];
        }
        *(s_pnc_tzvaddr + s_pnc_page_offset + (addr >> 2)) = value;
        return 0;
    }

<<<<<<< HEAD
    bool pnc_initialize_drm_ctrl_ta() {
        int err = 0;
=======
    bool pnc_initialize_drm_ctrl_ta() const {
        int err = 0;
        if ( s_pnc_session != nullptr) {
            Debug( "Found and reuse an existing ProvenCore session. " );
            return true;
        }
>>>>>>> de89165e
        err = pnc_session_new(PNC_ALLOC_SIZE, &s_pnc_session);
        if ( err == -ENODEV ) {
            Info( "Provencecore driver is not loaded" );
            return false;
        }
        if ( err < 0 ) {
            Throw( DRM_PncInitError, "Failed to open TrustZone module: {}. ", strerror(errno) );
        }
        Debug( "ProvenCore session created. " );
        try {
            int ret = 0;
            for (int timeout = 10; timeout > 0; timeout--) {
                ret = pnc_session_config_by_name(s_pnc_session, "drm_controller_rs");
                if (ret < 0) {
                    if (errno == EAGAIN) {
                        sleep(1);
                        continue;
                    }
                    Throw( DRM_PncInitError, "Failed to configure ProvenCore for DRM Controller TA: {}. ",
                        strerror(errno) );
                }
                break;
            }
            if (ret < 0) {
                Throw( DRM_PncInitError, "Failed to allocate resource for DRM Controller TA: Timeout. " );
            }
            Debug( "ProvenCore session configured for DRM Controller TA. " );

            // get virtual address and size of shared memory region
<<<<<<< HEAD
            if ( pnc_session_getinfo(s_pnc_session, (void**)&s_pnc_tzvaddr, &s_pnc_tzsize) < 0) {
=======
            ret = pnc_session_getinfo(s_pnc_session, (void**)&s_pnc_tzvaddr, &s_pnc_tzsize);
            if ( ret < 0) {
>>>>>>> de89165e
                Throw( DRM_PncInitError, "Failed to get information from DRM Controller TA: {}. ",
                    strerror(errno) );
            }
            if (s_pnc_tzvaddr == NULL) {
                Throw( DRM_PncInitError, "Failed to create shared memory for DRM Controller TA: {}. ",
                    strerror(errno) );
            }
            Debug( "DRM Controller TA information collected. " );

            // Request initialization of the Drm Controller Trusted App
            uint32_t response = 0;
            ret = pnc_session_send_request_and_wait_response(s_pnc_session, PNC_DRM_INIT_SHM, 0, &response);
            if ( (ret < 0) || (response != 0) ) {
                std::string msg = fmt::format( "Failed to initialize DRM Controller TA: retcode={} / response={}. ", strerror(errno), response );
                msg += DRM_CTRL_TA_INIT_ERROR_MESSAGE;
                msg += fmt::format(
                    "For more details refer to the online documentation: {}/drm_hardware_integration.html#xilinx-r-som-boards",
                    DRM_DOC_LINK );
                Throw( DRM_PncInitError, msg );
            }
<<<<<<< HEAD
            Debug( "DRM Controller TA initialized. " );

            Debug( "DRM Controller TA ready to operate. " );
=======
            Debug( "DRM Controller TA initialized and ready to operate." );
>>>>>>> de89165e
            return true;
        }
        catch( const Exception &e ) {
            pnc_session_destroy(s_pnc_session);
            s_pnc_session = nullptr;
            throw;
        }
    }

<<<<<<< HEAD
    void pnc_uninitialize_drm_ctrl_ta() {
=======
    void pnc_uninitialize_drm_ctrl_ta() const {
>>>>>>> de89165e
        pnc_session_destroy( s_pnc_session );
        s_pnc_session = nullptr;
        Debug( "Provencore session closed. " );
    }


protected:

    // Helper typedef
    typedef std::chrono::steady_clock TClock; /// Shortcut type def to steady clock which is monotonic (so unaffected by clock adjustments)

    // Enum
    enum class eLogFileType: uint8_t {NONE=0, BASIC, ROTATING};
    enum class eLicenseType: uint8_t {METERED, NODE_LOCKED, NONE};
    enum class eMailboxOffset: uint8_t {MB_LOCK_DRM=0, MB_CUSTOM_FIELD, MB_SESSION_0, MB_SESSION_1, MB_LIC_EXP_0, MB_LIC_EXP_1, MB_USER};
    enum class eHostDataVerbosity: uint8_t {FULL=0, PARTIAL, NONE};
    enum class eCtrlLogVerbosity: uint8_t {ERROR=0, WARN, INFO, DEBUG, TRACE1, TRACE2};

    // Design constants
    const uint32_t HDK_COMPATIBILITY_LIMIT_MAJOR = 3;
    const uint32_t HDK_COMPATIBILITY_LIMIT_MINOR = 1;

    const std::map<eLicenseType, std::string> LicenseTypeStringMap = {
            {eLicenseType::NONE       , "Idle"},
            {eLicenseType::METERED    , "Floating/Metering"},
            {eLicenseType::NODE_LOCKED, "Node-Locked"}
    };

    const char* SDK_CTRL_HW_SLEEP_IN_US = "100";
    const char* SDK_CTRL_SW_SLEEP_IN_US = "10000";

    const char* SDK_CTRL_SW_TIMEOUT_IN_US = "1000000000";
    const char* SDK_CTRL_HW_TIMEOUT_IN_US = "10000000";

    const std::map<eCtrlLogVerbosity, uint32_t> LogCtrlLevelMap = {
            {eCtrlLogVerbosity::ERROR  , PNC_DRM_LOG_ERROR},
            {eCtrlLogVerbosity::WARN   , PNC_DRM_LOG_WARN},
            {eCtrlLogVerbosity::INFO   , PNC_DRM_LOG_INFO},
            {eCtrlLogVerbosity::DEBUG  , PNC_DRM_LOG_DEBUG},
            {eCtrlLogVerbosity::TRACE1 , PNC_DRM_LOG_TRACE1},
            {eCtrlLogVerbosity::TRACE2 , PNC_DRM_LOG_TRACE2}
    };

#ifdef _WIN32
    const char path_sep = '\\';
# else
    const char path_sep = '/';
#endif

    // HDK version
    uint32_t mDrmVersion = 0;

    // Composition
    std::unique_ptr<DrmWSClient> mWsClient;
    std::unique_ptr<DrmControllerLibrary::DrmControllerOperations> mDrmController;
    mutable std::recursive_mutex mDrmControllerMutex;
    bool mIsLockedToDrm = false;

    // Logging parameters
    spdlog::level::level_enum sLogConsoleVerbosity = spdlog::level::err;
    std::string sLogConsoleFormat = std::string("[%^%=8l%$] %-6t, %v");

    spdlog::level::level_enum sLogFileVerbosity = spdlog::level::warn;
    std::string  sLogFilePath         = fmt::format( "accelize_drmlib_{}.log", getpid() );
    std::string  sLogFileFormat       = std::string("%Y-%m-%d %H:%M:%S.%e - %18s:%-4# [%=8l] %=6t, %v");
    eLogFileType sLogFileType         = eLogFileType::NONE;
    bool         sLogFileAppend       = false;
    size_t       sLogFileRotatingSize = 100*1024; ///< Size max in KBytes of the log roating file
    size_t       sLogFileRotatingNum  = 3;

    eCtrlLogVerbosity sLogCtrlVerbosity = eCtrlLogVerbosity::ERROR;

    // Function callbacks
    DrmManager::ReadRegisterCallback  f_read_register = nullptr;
    DrmManager::WriteRegisterCallback f_write_register = nullptr;
    DrmManager::AsynchErrorCallback   f_asynch_error = nullptr;

    // Derived product
    std::string mDerivedProduct;
    std::string mDerivedProductFromConf;

    // Settings files
    std::string mConfFilePath;
    std::string mCredFilePath;

    // Node-Locked parameters
    std::string mNodeLockLicenseDirPath;
    std::string mNodeLockRequestFilePath;
    std::string mNodeLockLicenseFilePath;

    // License related properties
    uint32_t mWSRetryPeriodLong  = 60;    ///< Time in seconds before the next request attempt to the Web Server when the time left before timeout is large
    uint32_t mWSRetryPeriodShort = 2;     ///< Time in seconds before the next request attempt to the Web Server when the time left before timeout is short
    uint32_t mWSApiRetryDuration = 60;    ///< Period of time in seconds during which retries occur on activate and deactivate functions

    eLicenseType mLicenseType = eLicenseType::METERED;
    uint32_t mLicenseDuration = 0;        ///< Time duration in seconds of the license

    double mActivationTransmissionTimeoutMS = 0;  ///< Timeout in milliseconds to complete the transmission of the activation code to the Activator's interface

    uint32_t mCtrlTimeoutInUS = 0;
    uint32_t mCtrlSleepInUS = 0;

    // To protect access to the metering data (to securize the segment ID check in HW)
    mutable std::mutex mMeteringAccessMutex;

    // Operating mode
    bool mIsHybrid = false;

    // DRM Frequency parameters
    int32_t mFrequencyInit = 0;
    double mFrequencyCurr = 0.0;
    uint32_t mFrequencyDetectionPeriod = 100;       // in milliseconds
    double mFrequencyDetectionThreshold = 12.0;     // Error in percentage
    uint8_t mFreqDetectionMethod = 0;
    bool mBypassFrequencyDetection = false;
    uint32_t mAxiFrequency = 0;

    // Session state
    std::string mSessionID;
    std::string mUDID;
    std::string mBoardType;

    // Web service communication
    Json::Value mHeaderJsonRequest;

    // Health/Asynchronous metering parameters
    uint32_t mHealthPeriod;             ///< Time in seconds before performing the next health request
    uint32_t mHealthRetryTimeout;       ///< Timeout in seconds for the health request
    uint32_t mHealthRetrySleep;         ///< Time in seconds before perforing a new health retry

    // Thread to maintain license alive
    uint32_t mLicenseCounter = 0;
    std::future<void> mThreadKeepAlive;
    TClock::time_point mExpirationTime;

    // Thread to maintain health alive
    mutable uint32_t mHealthCounter = 0;
    std::future<void> mThreadHealth;

    // Threads exit elements
    bool mSecurityStop{false};
    std::mutex mThreadExitMtx;
    std::condition_variable mThreadExitCondVar;
    bool mThreadExit{false};

    // XRT PATH
    std::string mXrtPath;
    std::string mXbutil;
    Json::Value mHostConfigData;
    eHostDataVerbosity mHostDataVerbosity = eHostDataVerbosity::PARTIAL;
    Json::Value mSettings;

    // Debug parameters
    spdlog::level::level_enum mDebugMessageLevel;

    // User accessible parameters
    const std::map<ParameterKey, std::string> mParameterKeyMap = {
    #   define PARAMETERKEY_ITEM(id) {id, #id},
    #   include "accelize/drm/ParameterKey.def"
    #   undef PARAMETERKEY_ITEM
        {ParameterKeyCount, "ParameterKeyCount"}
    };


    #define checkDRMCtlrRet( func ) {                                                           \
        unsigned int errcode = DRM_OK;                                                          \
        try {                                                                                   \
            std::lock_guard<std::recursive_mutex> lock( mDrmControllerMutex );                  \
            errcode = func;                                                                     \
            Debug( "{} returned {}", #func, errcode );                                          \
            if ( errcode ) {                                                                    \
                logDrmCtrlError();                                                              \
                logDrmCtrlTrngStatus();                                                         \
                Error( "{} failed with error code {}", #func, errcode );                        \
                Throw( DRM_CtlrError, "{} failed with error code {}. ", #func, errcode );       \
            }                                                                                   \
        } catch( const std::exception &e ) {                                                    \
            Error( "{} threw an exception: {}", #func, e.what() );                              \
            logDrmCtrlError();                                                                  \
            logDrmCtrlTrngStatus();                                                             \
            Throw( DRM_CtlrError, e.what() );                                                   \
        }                                                                                       \
    }


    Impl( const std::string& conf_file_path,
          const std::string& cred_file_path )
    {
        // Basic logging setup
        initLog();

        Json::Value conf_json;

        mSecurityStop = false;
        mIsLockedToDrm = false;

        mLicenseCounter = 0;
        mLicenseDuration = 0;

        mConfFilePath = conf_file_path;
        mCredFilePath = cred_file_path;

        mFrequencyInit = 0;
        mFrequencyCurr = 0.0;

        mIsHybrid = false;

        mDebugMessageLevel = spdlog::level::trace;

        // Define default asynchronous error callback
        f_asynch_error = [](std::string msg) { std::cout << "ERROR: " << msg << std::endl; };

        // Parse configuration file
        conf_json = parseJsonFile( conf_file_path );

        try {
            Json::Value param_lib = JVgetOptional( conf_json, "settings", Json::objectValue );
            if ( param_lib != Json::nullValue ) {
                // Console logging
                sLogConsoleVerbosity = static_cast<spdlog::level::level_enum>( JVgetOptional(
                        param_lib, "log_verbosity", Json::uintValue, (uint32_t)sLogConsoleVerbosity ).asUInt());
                sLogConsoleFormat = JVgetOptional(
                        param_lib, "log_format", Json::stringValue, sLogConsoleFormat ).asString();

                // File logging
                sLogFileVerbosity = static_cast<spdlog::level::level_enum>( JVgetOptional(
                        param_lib, "log_file_verbosity", Json::uintValue, (uint32_t)sLogFileVerbosity ).asUInt() );
                sLogFileFormat = JVgetOptional(
                        param_lib, "log_file_format", Json::stringValue, sLogFileFormat ).asString();
                sLogFilePath = JVgetOptional(
                        param_lib, "log_file_path", Json::stringValue, sLogFilePath ).asString();
                sLogFileType = static_cast<eLogFileType>( JVgetOptional(
                        param_lib, "log_file_type", Json::uintValue, (uint32_t)sLogFileType ).asUInt() );
                sLogFileAppend = JVgetOptional(
                        param_lib, "log_file_append", Json::booleanValue, sLogFileAppend ).asBool();
                sLogFileRotatingSize = JVgetOptional( param_lib, "log_file_rotating_size",
                        Json::uintValue, (uint32_t)sLogFileRotatingSize ).asUInt();
                sLogFileRotatingNum = JVgetOptional( param_lib, "log_file_rotating_num",
                        Json::uintValue, (uint32_t)sLogFileRotatingNum ).asUInt();

                // Software Controller logging
                sLogCtrlVerbosity = static_cast<eCtrlLogVerbosity>( JVgetOptional(
                        param_lib, "log_ctrl_verbosity", Json::uintValue, (uint32_t)sLogCtrlVerbosity ).asUInt() );

                // Frequency detection
                mFrequencyDetectionPeriod = JVgetOptional( param_lib, "frequency_detection_period",
                        Json::uintValue, mFrequencyDetectionPeriod).asUInt();
                mFrequencyDetectionThreshold = JVgetOptional( param_lib, "frequency_detection_threshold",
                        Json::uintValue, mFrequencyDetectionThreshold).asDouble();

                // Retry parameters
                mWSRetryPeriodLong = JVgetOptional( param_lib, "ws_retry_period_long",
                        Json::uintValue, mWSRetryPeriodLong).asUInt();
                mWSRetryPeriodShort = JVgetOptional( param_lib, "ws_retry_period_short",
                        Json::uintValue, mWSRetryPeriodShort).asUInt();
                mWSApiRetryDuration = JVgetOptional( param_lib, "ws_api_retry_duration",
                        Json::uintValue, mWSApiRetryDuration).asUInt();

                // Host and Card information
                mHostDataVerbosity = static_cast<eHostDataVerbosity>( JVgetOptional(
                        param_lib, "host_data_verbosity", Json::uintValue, (uint32_t)mHostDataVerbosity ).asUInt() );
            }
            mHealthPeriod = 0;
            mHealthRetryTimeout = 0;
            mHealthRetrySleep = 0;

            // Customize logging configuration
            updateLog();

            if ( mWSRetryPeriodLong <= mWSRetryPeriodShort )
                Throw( DRM_BadArg, "ws_retry_period_long ({} sec) must be greater than ws_retry_period_short ({} sec). ",
                        mWSRetryPeriodLong, mWSRetryPeriodShort );

            // Design configuration
            Json::Value conf_design = JVgetOptional( conf_json, "design", Json::objectValue );
            if ( !conf_design.empty() ) {
                mUDID = JVgetOptional( conf_design, "udid", Json::stringValue, "" ).asString();
                mBoardType = JVgetOptional( conf_design, "boardType", Json::stringValue, "" ).asString();
            }

            // Licensing configuration
            Json::Value conf_licensing = JVgetRequired( conf_json, "licensing", Json::objectValue );
            // Get licensing mode
            bool is_nodelocked = JVgetOptional( conf_licensing, "nodelocked", Json::booleanValue, false ).asBool();
            if ( is_nodelocked ) {
                // If this is a node-locked license, get the license path
                mNodeLockLicenseDirPath = JVgetRequired( conf_licensing, "license_dir", Json::stringValue ).asString();
                mLicenseType = eLicenseType::NODE_LOCKED;
                Debug( "Configuration file specifies a Node-locked license" );
            } else {
                Debug( "Configuration file specifies a floating/metered license" );
                // Get DRM frequency related parameters
                Json::Value conf_drm = JVgetRequired( conf_json, "drm", Json::objectValue );
                mFrequencyInit = JVgetRequired( conf_drm, "frequency_mhz", Json::intValue ).asUInt();
                mFrequencyCurr = double(mFrequencyInit);
                mBypassFrequencyDetection = JVgetOptional( conf_drm, "bypass_frequency_detection", Json::booleanValue,
                        mBypassFrequencyDetection ).asBool();
            }

            // Optionally, check derived product
            mDerivedProductFromConf = JVgetOptional( conf_json, "derived_product", Json::stringValue, "" ).asString();

        } catch( const Exception &e ) {
            if ( e.getErrCode() != DRM_BadFormat )
                throw;
            Throw( DRM_BadFormat, "Error in configuration file '{}: {}. ", conf_file_path, e.what() );
        }
    }

    void initLog() {
        try {
            std::vector<spdlog::sink_ptr> sinks;

            auto console_sink = std::make_shared<spdlog::sinks::stdout_color_sink_mt>();
            console_sink->set_level( sLogConsoleVerbosity );
            console_sink->set_pattern( sLogConsoleFormat );
            sinks.push_back( console_sink );

            sLogger = std::make_shared<spdlog::logger>( "drmlib_logger", sinks.begin(), sinks.end() );
            sLogger->set_level( sLogConsoleVerbosity );
            spdlog::set_default_logger( sLogger );
        }
        catch( const spdlog::spdlog_ex& ex ) { //LCOV_EXCL_LINE
            std::cout << "Failed to initialize logging: " << ex.what() << std::endl; //LCOV_EXCL_LINE
        }
    }

    void createFileLog( const std::string file_path, const eLogFileType type,
            const spdlog::level::level_enum level, const std::string format,
            const size_t rotating_size, const size_t rotating_num, const bool file_append ) {
        spdlog::sink_ptr log_sink;
        std::string version_list = fmt::format( "Installed versions:\n\t-drmlib: {}\n\t-libcurl: {}\n\t-jsoncpp: {}\n\t-spdlog: {}.{}.{}",
                DRMLIB_VERSION, curl_version(), JSONCPP_VERSION_STRING,
                SPDLOG_VER_MAJOR, SPDLOG_VER_MINOR, SPDLOG_VER_PATCH );

        if ( type == eLogFileType::NONE )
            log_sink = std::make_shared<spdlog::sinks::null_sink_mt>();
        else {
            // Check if parent directory exists
            std::string parentDir = getDirName( file_path );
            if ( !makeDirs( parentDir ) ) {
                Throw( DRM_ExternFail, "Failed to create log file {}. ", file_path );
            }
            if ( type == eLogFileType::BASIC )
                log_sink = std::make_shared<spdlog::sinks::basic_file_sink_mt>(
                        file_path, !file_append);
            else // type == eLogFileType::ROTATING
                log_sink = std::make_shared<spdlog::sinks::rotating_file_sink_mt>(
                        file_path, rotating_size*1024, rotating_num);
        }
        log_sink->set_pattern( format );
        log_sink->set_level( spdlog::level::info );
        log_sink->log( spdlog::details::log_msg( "", spdlog::level::info, version_list ) );
        log_sink->set_level( level );
        sLogger->sinks().push_back( log_sink );
        if ( level < sLogger->level() )
            sLogger->set_level( level );
        if ( type != eLogFileType::NONE )
            Debug( "Created log file '{}' of type {}, with verbosity {}", file_path, (int)type, (int)level );
    }

    void updateLog() {
        try {
            auto console_sink = sLogger->sinks()[0];
            console_sink->set_level( sLogConsoleVerbosity );
            console_sink->set_pattern( sLogConsoleFormat );
            if ( sLogConsoleVerbosity < sLogger->level() )
                sLogger->set_level( sLogConsoleVerbosity );

            // File logging
            createFileLog( sLogFilePath, sLogFileType, sLogFileVerbosity, sLogFileFormat,
                    sLogFileRotatingSize, sLogFileRotatingNum, sLogFileAppend );
        }
        catch( const spdlog::spdlog_ex& ex ) {  //LCOV_EXCL_LINE
            std::cout << "Failed to update logging settings: " << ex.what() << std::endl; //LCOV_EXCL_LINE
        }
    }

    void checkCtrlLogLevel( eCtrlLogVerbosity level_e ) {
        if ( LogCtrlLevelMap.find( level_e ) == LogCtrlLevelMap.end() ) {
            Throw( DRM_BadArg, "Invalid log level for SW Controller: {}", level_e );
        }
    }

    void updateCtrlLogLevel( eCtrlLogVerbosity level_e, bool force = false ) {
        checkCtrlLogLevel( level_e );
        if ( force || ( level_e != sLogCtrlVerbosity ) ) {
            uint32_t level_id = LogCtrlLevelMap.find( level_e )->second;
            Debug( "Updating log level for SW Controller with ID {} ({})", level_id, level_e );
            if ( pnc_session_request(s_pnc_session, level_id, 0) < 0) {
                Throw( DRM_PncInitError, "Failed to set the log level of the DRM Controller TA to {}: {}. ",
                        level_id, strerror(errno) );
            }
            Debug( "Updating log level for SW Controller from {} to {}", sLogCtrlVerbosity, level_e );
            sLogCtrlVerbosity = level_e;
        } else {
            Debug( "Log level for SW Controller is already set to {}", sLogCtrlVerbosity );
        }
    }

    void getDrmCtrlError( uint8_t& activation_error, uint8_t& dna_error, uint8_t& vlnv_error, uint8_t& license_error ) const {
        getDrmController().readActivationErrorRegister( activation_error );
        getDrmController().readExtractDnaErrorRegister( dna_error );
        getDrmController().readExtractVlnvErrorRegister( vlnv_error );
        getDrmController().readLicenseTimerLoadErrorRegister( license_error );
    }

    void logDrmCtrlError() const {
        uint8_t activation_error=0, dna_error=0, vlnv_error=0, license_error=0;
        getDrmCtrlError( activation_error, dna_error, vlnv_error, license_error );
        Debug( "Controller Activation error register: 0x{:02x}", activation_error );
        Debug( "Controller DNA error register: 0x{:02x}", dna_error );
        Debug( "Controller VLNV error register: 0x{:02x}", vlnv_error );
        Debug( "Controller License Timer error register: 0x{:02x}", license_error );
    }

    void getTrngStatus( bool securityAlertBit, uint32_t& adaptiveProportionTestError,
                        uint32_t& repetitionCountTestError ) const {
        auto drmMajor = ( mDrmVersion >> 16 ) & 0xFF;
        auto drmMinor = ( mDrmVersion >> 8  ) & 0xFF;
        if ( ( drmMajor > 4 ) || ( ( drmMajor == 4 ) && ( drmMinor >= 2 ) ) ) {
            checkDRMCtlrRet( getDrmController().readSecurityAlertStatusRegister( securityAlertBit ) );
            checkDRMCtlrRet( getDrmController().extractAdaptiveProportionTestFailures( adaptiveProportionTestError ) );
            checkDRMCtlrRet( getDrmController().extractRepetitionCountTestFailures( repetitionCountTestError ) );
        } else {
            Debug( "TRNG status bits are not supported in this HDK version." );
        }
    }

    void logDrmCtrlTrngStatus() const {
        bool securityAlertBit( false );
        uint32_t adaptiveProportionTestError, repetitionCountTestError;
        getTrngStatus( securityAlertBit, adaptiveProportionTestError, repetitionCountTestError );
        Debug( "Controller TRNG status: security alert bit = {}, adaptative proportion test error = {}, repetition count test error = {}",
                securityAlertBit, adaptiveProportionTestError, repetitionCountTestError );
    }

    bool findXrtUtility() {
        // Check XILINX_XRT environment variable existence
        char* env_val = getenv( "XILINX_XRT" );
        if (env_val == NULL) {
            Debug( "XILINX_XRT variable is not defined" );
            mXrtPath.clear();
            return false;
        }
        mXrtPath = std::string( env_val );
        Debug( "XILINX_XRT variable is defined: {}", mXrtPath );

        // Check xbutil existence
        std::string xrt_bin_dir = fmt::format( "{}{}bin", mXrtPath, PATH_SEP );
        mXbutil = fmt::format( "{}{}xbutil", xrt_bin_dir, PATH_SEP );
        if ( !isFile( mXbutil ) ) {
            // If xbutil does not exist
            Debug( "xbutil tool could not be found in {}", xrt_bin_dir );
            mXbutil.clear();
            return false;
        }
        Debug( "xbutil tool has been found in {}", mXbutil );
        return true;
    }

    void getHostAndCardInfo() {

        Debug( "Host and card information verbosity: {}", static_cast<uint32_t>( mHostDataVerbosity ) );

        // Depending on the host data verbosity
        if ( mHostDataVerbosity == eHostDataVerbosity::NONE ) {
            return;
        }

        // Gather host and card information if xbutil existing
        if ( findXrtUtility() ) {
            Json::Value hostcard_node = Json::nullValue;
            Json::Value xbutil_node;
            try {
                // Call xbutil to collect host and card data
                std::string cmd = fmt::format( "{} dump", mXbutil );
                std::string cmd_out = execCmd( cmd );

                // Parse collected data and save to header
                try {
                    xbutil_node = parseJsonString( cmd_out );
                } catch( const std::exception & ) {
                    Throw( DRM_ExternFail, "Unexpected result from xbutil: {}. ", cmd_out );
                }

                if ( mHostDataVerbosity == eHostDataVerbosity::FULL ) {
                    // Verbosity is FULL
                    hostcard_node = xbutil_node;
                } else {
                    // Verbosity is PARTIAL
                    for(Json::Value::iterator itr=xbutil_node.begin(); itr!=xbutil_node.end(); ++itr) {
                        std::string key = itr.key().asString();
                        try {
                            if (   ( key == "version" )
                                || ( key == "system" )
                                || ( key == "runtime" )
                               )
                                hostcard_node[key] = *itr;
                            else if ( key == "board" ) {
                                //  Add general info node
                                hostcard_node[key]["info"] = itr->get("info", Json::nullValue);
                                // Try to get the number of kernels
                                Json::Value compute_unit_node = itr->get("compute_unit", Json::nullValue);
                                if ( compute_unit_node != Json::nullValue )
                                    hostcard_node[key]["compute_unit"] = compute_unit_node.size();
                                else
                                    hostcard_node[key]["compute_unit"] = -1;
                                // Add XCLBIN UUID
                                hostcard_node[key]["xclbin"] = itr->get("xclbin", Json::nullValue);
                            }
                        } catch( const std::exception &e ) {
                            Debug( "Could not extract Host Information for key {}", key );
                        }
                    }
                }
            } catch( const std::exception &e ) {
                Debug( "No host and card information collected: {}", e.what() );
                hostcard_node = fmt::format( "No host and card information collected: {}", e.what() );
            }
            Debug( "Host and card information:\n{}", hostcard_node.toStyledString() );
            mHostConfigData["host_card"] = hostcard_node;
        }
    }

    void getCstInfo() {

        // Depending on the host data verbosity
        if ( mHostDataVerbosity == eHostDataVerbosity::NONE ) {
            return;
        }

        // Gather CSP information if detected
        Json::Value csp_node = Json::nullValue;
        try {
            uint32_t ws_verbosity = getDrmWSClient().getVerbosity();
            csp_node = GetCspInfo( ws_verbosity );
        } catch( const std::exception &e ) {
            Debug( "No CSP information collected: {}", e.what() );
        }
        Debug( "CSP information:\n{}", csp_node.toStyledString() );
        mHostConfigData["csp"] = csp_node;
    }

    Json::Value buildSettingsNode() {
        Json::Value settings;
        settings["drm_software"] = mIsHybrid;
        settings["frequency_detection_method"] = mFreqDetectionMethod;
        settings["bypass_frequency_detection"] = mBypassFrequencyDetection;
        settings["frequency_detection_threshold"] = mFrequencyDetectionThreshold;
        settings["frequency_detection_period"] = mFrequencyDetectionPeriod;
        settings["log_file_type"] = static_cast<uint32_t>( sLogFileType );
        settings["log_file_append"] = sLogFileAppend;
        settings["log_file_rotating_size"] = static_cast<uint32_t>( sLogFileRotatingSize );
        settings["log_file_rotating_num"] = static_cast<uint32_t>( sLogFileRotatingNum );
        settings["log_file_verbosity"] = static_cast<uint32_t>( sLogFileVerbosity );
        settings["log_verbosity"] = static_cast<uint32_t>( sLogConsoleVerbosity );
        settings["log_ctrl_verbosity"] = static_cast<uint32_t>( sLogCtrlVerbosity );
        settings["ws_retry_period_long"] = mWSRetryPeriodLong;
        settings["ws_retry_period_short"] = mWSRetryPeriodShort;
        settings["ws_request_timeout"] = (int32_t)(getDrmWSClient().getRequestTimeoutMS() / 1000);
        settings["health_period"] = mHealthPeriod;
        settings["health_retry"] = mHealthRetryTimeout;
        settings["health_retry_sleep"] = mHealthRetrySleep;
        settings["ws_api_retry_duration"] = mWSApiRetryDuration;
        settings["host_data_verbosity"] = static_cast<uint32_t>( mHostDataVerbosity );
        settings["drm_ctrl_timeout_us"] = mCtrlTimeoutInUS;
        settings["drm_ctrl_sleep_us"] = mCtrlSleepInUS;
        settings["axi_frequency"] = mAxiFrequency;
        return settings;
    }

    uint32_t getMailboxSize() const {
        uint32_t roSize, rwSize;
        checkDRMCtlrRet( getDrmController().readMailboxFileSizeRegister( roSize, rwSize ) );
        Debug2( "Full mailbox size: {}", rwSize );
        return rwSize;
    }

    uint32_t getUserMailboxSize() const {
        uint32_t mbSize = getMailboxSize() - (uint32_t)eMailboxOffset::MB_USER;
        auto drmMajor = ( mDrmVersion >> 16 ) & 0xFF;
        if ( (drmMajor <= 3) && (mbSize >= 4) )
            // Used to compensate the bug in the HDK that prevent any access to the highest addresses of the mailbox
            mbSize -= 4;

        Debug( "User Mailbox size: {}", mbSize );
        return mbSize;
    }

    std::vector<uint32_t> readMailbox( const eMailboxOffset& offset, const uint32_t& nb_elements ) const {
        auto index = (uint32_t)offset;
        uint32_t roSize, rwSize;
        std::vector<uint32_t> roData, rwData;

        checkDRMCtlrRet( getDrmController().readMailboxFileRegister( roSize, rwSize, roData, rwData) );

        if ( (uint32_t)index >= rwData.size() )
            Unreachable( "Index {} overflows the Mailbox memory; max index is {}. ", index, rwData.size()-1 ); //LCOV_EXCL_LINE
        if ( index + nb_elements > rwData.size() )
            Unreachable( "Trying to read out of Mailbox memory space; size is {}", rwData.size() ); //LCOV_EXCL_LINE

        auto first = rwData.cbegin() + index;
        auto last = rwData.cbegin() + index + nb_elements;
        std::vector<uint32_t> value_vec( first, last );
        Debug( "Read {} elements in Mailbox from index {}", value_vec.size(), index);
        return value_vec;
    }

    template< class T >
    T readMailbox( const eMailboxOffset& offset ) const {
        auto index = (uint32_t)offset;
        uint32_t roSize, rwSize, nb_elements;
        std::vector<uint32_t> roData, rwData;

        if ( sizeof(T) % sizeof(uint32_t) )
            Unreachable( "Data type to read shall be multiple of {}. ", sizeof(uint32_t) ); //LCOV_EXCL_LINE

        if ( sizeof(T) < sizeof(uint32_t) )
            nb_elements = 1;
        else
            nb_elements = (sizeof(T) - 1) / sizeof(uint32_t) + 1;

        checkDRMCtlrRet( getDrmController().readMailboxFileRegister( roSize, rwSize, roData, rwData) );
        if ( (uint32_t)index >= rwData.size() )
            Unreachable( "Index {} overflows the Mailbox memory; max index is {}. ", index, rwData.size()-1 ); //LCOV_EXCL_LINE
        if ( index + nb_elements > rwData.size() )
            Unreachable( "Trying to read out of Mailbox memory space; size is {}", rwData.size() ); //LCOV_EXCL_LINE

        auto first = rwData.cbegin() + index;
        auto last = rwData.cbegin() + index + nb_elements;
        std::vector<uint32_t> value_vec( first, last );
        T result = *((T*)value_vec.data());
        Debug( "Read {} elements in Mailbox from index {}", value_vec.size(), index);
        return result;
    }

    void writeMailbox( const eMailboxOffset& offset, const std::vector<uint32_t>& value_vec ) const {
        auto index = (uint32_t)offset;
        uint32_t roSize, rwSize;
        std::vector<uint32_t> roData, rwData;

        std::lock_guard<std::recursive_mutex> lock( mDrmControllerMutex );

        checkDRMCtlrRet( getDrmController().readMailboxFileRegister( roSize, rwSize, roData, rwData) );
        if ( index >= rwData.size() )
            Unreachable( "Index {} overflows the Mailbox memory: max index is {}. ", index, rwData.size()-1 ); //LCOV_EXCL_LINE
        if ( index + value_vec.size() > rwData.size() )
            Throw( DRM_BadArg, "Trying to write out of Mailbox memory space: {}. ", rwData.size() );

        std::copy( std::begin( value_vec ), std::end( value_vec ), std::begin( rwData ) + index );
        checkDRMCtlrRet( getDrmController().writeMailboxFileRegister( rwData, rwSize ) );
        Debug( "Wrote {} elements in Mailbox from index {}", value_vec.size(), index );
    }

    template< class T >
    void writeMailbox( const eMailboxOffset& offset, const T& data ) const {
        auto index = (uint32_t)offset;
        uint32_t roSize, rwSize, nb_elements;
        std::vector<uint32_t> roData, rwData;

        if ( sizeof(T) < sizeof(uint32_t) )
            nb_elements = 1;
        else
            nb_elements = (sizeof(T) - 1) / sizeof(uint32_t) + 1;
        const uint32_t* p_data = (uint32_t*)&data;
        std::vector<uint32_t> value_vec(p_data, p_data + nb_elements);

        std::lock_guard<std::recursive_mutex> lock( mDrmControllerMutex );

        checkDRMCtlrRet( getDrmController().readMailboxFileRegister( roSize, rwSize, roData, rwData) );
        if ( index >= rwData.size() )
            Unreachable( "Index {} overflows the Mailbox memory: max index is {}. ", index, rwData.size()-1 ); //LCOV_EXCL_LINE
        if ( index + value_vec.size() > rwData.size() )
            Throw( DRM_BadArg, "Trying to write out of Mailbox memory space: {}. ", rwData.size() );

        std::copy( std::begin( value_vec ), std::end( value_vec ), std::begin( rwData ) + index );
        checkDRMCtlrRet( getDrmController().writeMailboxFileRegister( rwData, rwSize ) );
        Debug( "Wrote {} elements in Mailbox from index {}", value_vec.size(), index );
    }

    DrmControllerLibrary::DrmControllerOperations& getDrmController() const {
        if ( mDrmController )
            return *mDrmController;
        Unreachable( "No DRM Controller available. " ); //LCOV_EXCL_LINE
    }

    DrmWSClient& getDrmWSClient() const {
        if ( mWsClient )
            return *mWsClient;
        Unreachable( "No Web Service has been defined. " ); //LCOV_EXCL_LINE
    }

    static uint32_t getDrmRegisterOffset( const std::string& regName ) {
        if ( regName == "DrmPageRegister" )
            return 0;
        if ( regName.substr( 0, 15 ) == "DrmRegisterLine" )
            return (uint32_t)std::stoul( regName.substr( 15 ) ) * 4 + 4;
        Unreachable( "Unsupported regName argument: {}. ", regName ); //LCOV_EXCL_LINE
    }

    unsigned int readDrmAddress( const uint32_t address, uint32_t& value ) const {
        std::lock_guard<std::recursive_mutex> lock( mDrmControllerMutex );
        int ret = f_read_register( address, &value );
        if ( ret )
            Error( "Error in read register callback, errcode = {}: failed to read address {}", ret, address );
        else
            Debug2( "Read DRM Ctrl address 0x{:x} = 0x{:08x}", address, value );
        return ret;
    }

    unsigned int readDrmRegister( const std::string& regName, uint32_t& value ) const {
        return readDrmAddress( getDrmRegisterOffset( regName ), value );
    }

    unsigned int writeDrmAddress( const uint32_t address, uint32_t value ) const {
        std::lock_guard<std::recursive_mutex> lock( mDrmControllerMutex );
        int ret = f_write_register( address, value );
        if ( ret )
            Error( "Error in write register callback, errcode = {}: failed to write {} to address {}", ret, value, address );
        else
            Debug2( "Wrote DRM Ctrl address 0x{:x} = 0x{:08x}", address, value );
        return ret;
    }

    unsigned int writeDrmRegister( const std::string& regName, uint32_t value ) const {
        return writeDrmAddress( getDrmRegisterOffset( regName ), value );
    }

    void lockDrmToInstance() {
        return;
        std::lock_guard<std::recursive_mutex> lock( mDrmControllerMutex );
        uint32_t isLocked = readMailbox<uint32_t>( eMailboxOffset::MB_LOCK_DRM );
        if ( isLocked )
            Throw( DRM_BadUsage, "Another instance of the DRM Manager is currently owning the HW. " );
        writeMailbox<uint32_t>( eMailboxOffset::MB_LOCK_DRM, 1 );
        mIsLockedToDrm = true;
        Debug( "DRM Controller is now locked to this object instance" );
    }

    void unlockDrmToInstance() {
        return;
        std::lock_guard<std::recursive_mutex> lock( mDrmControllerMutex );
        if ( !mIsLockedToDrm )
            return;
        uint32_t isLocked = readMailbox<uint32_t>( eMailboxOffset::MB_LOCK_DRM );
        if ( isLocked ) {
            writeMailbox<uint32_t>( eMailboxOffset::MB_LOCK_DRM, 0 );
            Debug( "DRM Controller is now unlocked to this object instance" );
        }
    }

    // Check compatibility of the DRM Version with Algodone version
    void checkHdkCompatibility() {
        std::string drmVersionDot;

        std::string drmVersion = getDrmCtrlVersion();
        mDrmVersion = DrmControllerLibrary::DrmControllerDataConverter::hexStringToBinary( drmVersion )[0];
        drmVersionDot = DrmControllerLibrary::DrmControllerDataConverter::binaryToVersionString( mDrmVersion );

        auto drmMajor = ( mDrmVersion >> 16 ) & 0xFF;
        auto drmMinor = ( mDrmVersion >> 8  ) & 0xFF;

        if ( drmMajor < HDK_COMPATIBILITY_LIMIT_MAJOR ) {
            Throw( DRM_CtlrError,
                    "This DRM Library version {} is not compatible with the DRM HDK version {}: To be compatible HDK version shall be > or equal to {}.{}.x ",
                    DRMLIB_VERSION, drmVersionDot, HDK_COMPATIBILITY_LIMIT_MAJOR, HDK_COMPATIBILITY_LIMIT_MINOR );
        } else if ( ( drmMajor == HDK_COMPATIBILITY_LIMIT_MAJOR ) && ( drmMinor < HDK_COMPATIBILITY_LIMIT_MINOR ) ) {
            Throw( DRM_CtlrError,
                    "This DRM Library version {} is not compatible with the DRM HDK version {}: To be compatible HDK version shall be > or equal to {}.{}.x ",
                    DRMLIB_VERSION, drmVersionDot, HDK_COMPATIBILITY_LIMIT_MAJOR, HDK_COMPATIBILITY_LIMIT_MINOR );
        }
        Debug( "DRM HDK Version: {}", drmVersionDot );
    }

    /* Run BIST to check Page register access
     * This test write and read DRM Ctrl Page register to verify the page switch is working
     */
    void runBistLevel1() const {
        unsigned int reg;
        for(unsigned int i=0; i<=5; i++) {
            if ( writeDrmRegister( "DrmPageRegister", i ) != 0 )
                Throw( DRM_BadArg, "DRM Communication Self-Test 1 failed: Could not write DRM Ctrl page register\n{}", DRM_SELF_TEST_ERROR_MESSAGE ); //LCOV_EXCL_LINE
            if ( readDrmRegister( "DrmPageRegister", reg ) != 0 )
                Throw( DRM_BadArg, "DRM Communication Self-Test 1 failed: Could not read DRM Ctrl page register\n{}", DRM_SELF_TEST_ERROR_MESSAGE ); //LCOV_EXCL_LINE
            if ( reg != i ) {
                Throw( DRM_BadArg, "DRM Communication Self-Test 1 failed: Could not switch DRM Ctrl register page.\n{}", DRM_SELF_TEST_ERROR_MESSAGE ); //LCOV_EXCL_LINE
            }
        }
        Debug( "DRM Communication Self-Test 1 succeeded" );
    }

    /* Run BIST to check register accesses
     * This test write and read mailbox registers to verify the read and write callbacks are working correctly.
     */
    void runBistLevel2() const {
        // Get mailbox size
        uint32_t mbSize = getUserMailboxSize();

        // Check mailbox size
        uint32_t mbSizeMax = 0x8000;
        if ( mbSize >= mbSizeMax ) {
            Debug( "DRM Communication Self-Test 2 failed: bad size {}", mbSize );
            Throw( DRM_BadArg, "DRM Communication Self-Test 2 failed: Unexpected mailbox size ({} > {}).\n{}", mbSize, mbSizeMax, DRM_SELF_TEST_ERROR_MESSAGE); //LCOV_EXCL_LINE
        }
        Debug( "DRM Communication Self-Test 2: test size of mailbox passed" );

        // Write 0 to User Mailbox
        std::vector<uint32_t> wrData( mbSize, 0 );
        writeMailbox( eMailboxOffset::MB_USER, wrData );
        // Read back the mailbox and verify it has been set correctly
        std::vector<uint32_t> rdData = readMailbox( eMailboxOffset::MB_USER, mbSize );
        std::string badData;
        for( uint32_t i = 0; i < mbSize; i++ ) {
            if ( rdData[i] != wrData[i] )
                badData += fmt::format( "\tMailbox[{}]=0x{:08X} != 0x{:08X}\n", i, rdData[i], wrData[i]);
        }
        if ( badData.size() ) {
            Debug( "DRM Communication Self-Test 2 failed: writing zeros!\n" + badData );
            Throw( DRM_BadArg, "DRM Communication Self-Test 2 failed: all 0 test failed.\n{}", DRM_SELF_TEST_ERROR_MESSAGE); //LCOV_EXCL_LINE
        }
        Debug( "DRM Communication Self-Test 2: all 0 test passed" );

        // Write 1 to User Mailbox
        for( uint32_t i = 0; i < mbSize; i++ )
            wrData[i] = 0xFFFFFFFF;
        writeMailbox( eMailboxOffset::MB_USER, wrData );
        // Read back the mailbox and verify it has been set correctly
        rdData = readMailbox( eMailboxOffset::MB_USER, mbSize );
        badData.clear();
        for( uint32_t i = 0; i < mbSize; i++ ) {
            if ( rdData[i] != wrData[i] )
                badData += fmt::format( "\tMailbox[{}]=0x{:08X} != 0x{:08X}\n", i, rdData[i], wrData[i]);
        }
        if ( badData.size() ) {
            Debug( "DRM Communication Self-Test 2 failed: writing ones!\n" + badData );
            Throw( DRM_BadArg, "DRM Communication Self-Test 2 failed: all 1 test failed.\n{}", DRM_SELF_TEST_ERROR_MESSAGE); //LCOV_EXCL_LINE
        }
        Debug( "DRM Communication Self-Test 2: all 1 test passed" );

        // Then, write random values to User Mailbox
        srand( time(NULL) ); // initialize random seed:
        for( uint32_t i = 0; i < mbSize; i++ )
            wrData[i] = rand();
        writeMailbox( eMailboxOffset::MB_USER, wrData );
        // Read back the mailbox and verify it has been set correctly
        rdData = readMailbox( eMailboxOffset::MB_USER, mbSize );
        badData.clear();
        for( uint32_t i = 0; i < mbSize; i++ ) {
            if ( rdData[i] != wrData[i] )
                badData += fmt::format( "\tMailbox[{}]=0x{:08X} != 0x{:08X}\n", i, rdData[i], wrData[i]);
        }
        if ( badData.size() ) {
            Debug( "DRM Communication Self-Test 2 failed: writing randoms!\n" + badData );
            Throw( DRM_BadArg, "DRM Communication Self-Test 2 failed: random test failed.\n{}", DRM_SELF_TEST_ERROR_MESSAGE); //LCOV_EXCL_LINE
        }
        Debug( "DRM Communication Self-Test 2: random test passed" );

        Debug( "DRM Communication Self-Test 2 succeeded" );
    }

    bool isConfigInNodeLock() const {
        return mLicenseType == eLicenseType::NODE_LOCKED;
    }

    void initDrmInterface() {

        if ( mDrmController )
            return;

        // Check DRM_CONTROLLER_TIMEOUT_IN_MICRO_SECONDS variable exists
        const char* ctrl_timeout = getenv( "DRM_CONTROLLER_TIMEOUT_IN_MICRO_SECONDS" );
        mCtrlTimeoutInUS = std::stoul(std::string(ctrl_timeout));
        Debug("DRM_CONTROLLER_TIMEOUT_IN_MICRO_SECONDS environment variable is {}", mCtrlTimeoutInUS);
        mActivationTransmissionTimeoutMS = 20.0 * mCtrlTimeoutInUS;

        const char* ctrl_sleep = getenv( "DRM_CONTROLLER_SLEEP_IN_MICRO_SECONDS" );
        mCtrlSleepInUS = std::stoul(std::string(ctrl_sleep));
        Debug("DRM_CONTROLLER_SLEEP_IN_MICRO_SECONDS environment variable is {}", mCtrlSleepInUS);

        // create instance
        try {
            mDrmController.reset(
                    new DrmControllerLibrary::DrmControllerOperations(
                            std::bind( &DrmManager::Impl::readDrmRegister,
                                       this,
                                       std::placeholders::_1,
                                       std::placeholders::_2 ),
                            std::bind( &DrmManager::Impl::writeDrmRegister,
                                       this,
                                       std::placeholders::_1,
                                       std::placeholders::_2 )
                    ));
        } catch( const std::exception &e ) {
            std::string err_msg(e.what());
            if ( err_msg.find( "Unable to select a register strategy that is compatible with the DRM Controller" )
                    != std::string::npos )
                Throw( DRM_CtlrError, "Unable to find DRM Controller registers.\n{}", DRM_SELF_TEST_ERROR_MESSAGE );
            Throw( DRM_CtlrError, "Failed to initialize DRM Controller: {}", e.what() );
        }
        Debug( "DRM Controller SDK is initialized" );

        // Check compatibility of the DRM Version with Algodone version
        checkHdkCompatibility();

        // Try to lock the DRM controller to this instance, return an error is already locked.
        lockDrmToInstance();

        // Run auto-test level 1
        runBistLevel1();

        // Run auto-test of register accesses
        runBistLevel2();

        // Determine frequency detection method if metering/floating mode is active
        if ( !isConfigInNodeLock() ) {
            determineFrequencyDetectionMethod();
            if ( mFreqDetectionMethod == 3 ) {
                detectDrmFrequencyMethod3();
            } else if ( mFreqDetectionMethod == 2 ) {
                detectDrmFrequencyMethod2();
            } else if ( ( mFreqDetectionMethod == 1 ) || ( mFreqDetectionMethod == 0 ) ) {
            } else {
                Warning( "DRM frequency auto-detection is disabled: {:0.1f} will be used to compute license timers", mFrequencyCurr );
            }
        }

        // Save header information
        mHeaderJsonRequest = getMeteringHeader();
        // Update with Derviated Product if sepcified in the config file
        if ( !mDerivedProductFromConf.empty() )
            loadDerivedProduct( mDerivedProductFromConf );

        // If node-locked license is requested, create license request file
        if ( isConfigInNodeLock() ) {

            // Check license directory exists
            if ( !isDir( mNodeLockLicenseDirPath ) )
                Throw( DRM_BadArg,
                        "License directory path '{}' specified in configuration file '{}' is not existing on file system",
                        mNodeLockLicenseDirPath, mConfFilePath );

            // If a floating/metering session is still running, try to close it gracefully.
            if ( isDrmCtrlInMetering() && isSessionRunning() ) {
                Debug( "A floating/metering session is still pending: trying to close it gracefully before switching to nodelocked license." );
                mHeaderJsonRequest["mode"] = (uint8_t)eLicenseType::METERED;
                try {
                    mWsClient.reset( new DrmWSClient( mConfFilePath, mCredFilePath ) );
                    stopSession();
                } catch( const Exception& e ) {
                    Debug( "Failed to stop gracefully the pending session because: {}", e.what() );
                }
                mHeaderJsonRequest["mode"] = (uint8_t)eLicenseType::NODE_LOCKED;
            }

            // Create license request file
            createNodelockedLicenseRequestFile();
        } else {
            mWsClient.reset( new DrmWSClient( mConfFilePath, mCredFilePath ) );
        }
    }

    // Get DRM HDK version
    std::string getDrmCtrlVersion() const {
        std::string drmVersion;
        checkDRMCtlrRet( getDrmController().extractDrmVersion( drmVersion ) );
        return drmVersion;
    }

    void checkSessionIDFromWS( const Json::Value license_json ) {
        std::string ws_sessionID = license_json["metering"]["sessionId"].asString();
        if ( !mSessionID.empty() && ( mSessionID != ws_sessionID ) ) {
            Warning( "Session ID mismatch: WebService returns '{}' but '{}' is expected", ws_sessionID, mSessionID ); //LCOV_EXCL_LINE
        } else if ( mSessionID.empty() ) {
            mSessionID = ws_sessionID;
        }
    }

    void checkSessionIDFromDRM( const Json::Value license_json ) {
        std::string drm_sessionID = license_json["sessionId"].asString();
        if ( !mSessionID.empty() && ( mSessionID != drm_sessionID ) ) {
            Warning( "Session ID mismatch: DRM IP returns '{}' but '{}' is expected", drm_sessionID, mSessionID ); //LCOV_EXCL_LINE
        } else if ( mSessionID.empty() ) {
            mSessionID = drm_sessionID;
        }
    }

    void getNumActivator( uint32_t& value ) const {
        checkDRMCtlrRet( getDrmController().readNumberOfDetectedIpsStatusRegister( value ) );
    }

    uint64_t getTimerCounterValue() const {
        uint32_t licenseTimerCounterMsb(0), licenseTimerCounterLsb(0);
        uint64_t licenseTimerCounter(0);
        checkDRMCtlrRet( getDrmController().sampleLicenseTimerCounter( licenseTimerCounterMsb,
                licenseTimerCounterLsb ) );
        licenseTimerCounter = licenseTimerCounterMsb;
        licenseTimerCounter <<= 32;
        licenseTimerCounter |= licenseTimerCounterLsb;
        return licenseTimerCounter;
    }

    std::string getDrmPage( uint32_t page_index ) const {
        uint32_t value;
        std::lock_guard<std::recursive_mutex> lock( mDrmControllerMutex );
        writeDrmRegister( "DrmPageRegister", page_index );
        std::string str = fmt::format( "DRM Page {}  registry:\n", page_index );
        for( uint32_t r=0; r < NB_MAX_REGISTER; r++ ) {
            readDrmAddress( r*4, value );
            str += fmt::format( "\tRegister @0x{:02X}: 0x{:08X} ({:d})\n", r*4, value, value );
        }
        return str;
    }

    std::string getDrmReport() const {
        std::stringstream ss;
        std::lock_guard<std::recursive_mutex> lock( mDrmControllerMutex );
        getDrmController().printHwReport( ss );
        return ss.str();
    }

    Json::Value getMeteringHeader() {
        Json::Value json_output;
        std::string drmVersion;
        std::string dna;
        std::vector<std::string> vlnvFile;
        std::string mailboxReadOnly;

        // Get information from DRM Controller
        getDesignInfo( drmVersion, dna, vlnvFile, mailboxReadOnly );

        // Fulfill application section
        if ( !mUDID.empty() )
            json_output["udid"] = mUDID;
        else if ( mailboxReadOnly.empty() )
            Throw( DRM_BadArg, "UDID and Product ID cannot be both missing" );
        if ( !mBoardType.empty() )
            json_output["boardType"] = mBoardType;
        json_output["mode"] = (uint8_t)mLicenseType;
        if ( !isConfigInNodeLock() )
            json_output["drm_frequency_init"] = mFrequencyInit;

        // Fulfill with DRM section
        json_output["drmlibVersion"] = DRMLIB_VERSION;
        json_output["lgdnVersion"] = drmVersion;
        json_output["dna"] = dna;
        for ( uint32_t i = 0; i < vlnvFile.size(); i++ ) {
            std::string i_str = std::to_string(i);
            json_output["vlnvFile"][i_str]["vendor"] = std::string("x") + vlnvFile[i].substr(0, 4);
            json_output["vlnvFile"][i_str]["library"] = std::string("x") + vlnvFile[i].substr(4, 4);
            json_output["vlnvFile"][i_str]["name"] = std::string("x") + vlnvFile[i].substr(8, 4);
            json_output["vlnvFile"][i_str]["version"] = std::string("x") + vlnvFile[i].substr(12, 4);
        }

        // Fulfill with product information
        if ( !mailboxReadOnly.empty() ) {
            try {
                Json::Value product_info = parseJsonString( mailboxReadOnly );
                if ( product_info.isMember( "product_id" ) )
                    json_output["product"] = product_info["product_id"];
                else
                    json_output["product"] = product_info;
                if ( product_info.isMember( "pkg_version" ) ) {
                    json_output["pkg_version"] = product_info["pkg_version"];
                    Debug( "HDK Generator version: {}", json_output["pkg_version"].asString() );
                }
                if ( product_info.isMember( "dna_type" ) ) {
                    json_output["dna_type"] = product_info["dna_type"];
                    Debug( "HDK DNA type: {}", json_output["dna_type"].asString() );
                }
                if ( product_info.isMember( "extra" ) ) {
                    json_output["extra"] = product_info["extra"];
                    Debug( "HDK extra data: {}", json_output["extra"].toStyledString() );
                }
            } catch( const Exception &e ) {
                if ( e.getErrCode() == DRM_BadFormat )
                    Throw( DRM_BadFormat, "Failed to parse Read-Only Mailbox in DRM Controller: {}", e.what() );
                throw;
            }
        }

        // Set the derived product from Controller content
        std::string vendor = json_output["product"]["vendor"].asString();
        std::string library = json_output["product"]["library"].asString();
        std::string name = json_output["product"]["name"].asString();
        mDerivedProduct = fmt::format( "{}/{}/{}", vendor, library, name );
        Debug( "Reference Product information: {}", mDerivedProduct );

        return json_output;
    }

    void loadDerivedProduct( const std::string& derivedProductString ) {
        if ( derivedProductString == mDerivedProduct ) {
            Debug( "No derived product to load" );
            return;
        }
        std::vector<std::string> derived_product_component = splitByDelimiter( derivedProductString, '/' );
        Json::Value product_id = mHeaderJsonRequest["product"];
        std::string vendor = mHeaderJsonRequest["product"]["vendor"].asString();
        std::string library = mHeaderJsonRequest["product"]["library"].asString();
        std::string name = mHeaderJsonRequest["product"]["name"].asString();

        // Check vendor are identical
        if ( vendor != derived_product_component[0] ) {
            Throw( DRM_BadArg, "Invalid derived product information: vendor mismatch" );
        }
        // Check library are identical
        if ( library != derived_product_component[1] ) {
            Throw( DRM_BadArg, "Invalid derived product information: library mismatch" );
        }
        // Check name starts with the same
        if ( derived_product_component[2].rfind( name, 0 ) != 0 ) {
            Throw( DRM_BadArg, "Invalid derived product information: name mismatch" );
        }
        mHeaderJsonRequest["product"]["name"] = derived_product_component[2];
        mDerivedProduct = derivedProductString;
        Info( "Loaded new derived product: {}", mDerivedProduct );
    }

    Json::Value getMeteringStart() const {
        Json::Value json_request( mHeaderJsonRequest );
        uint32_t numberOfDetectedIps;
        std::string saasChallenge;
        std::vector<std::string> meteringFile;

        Debug( "Build license request #{} to create new session", mLicenseCounter );

        // Request challenge and metering info for first request
        checkDRMCtlrRet( getDrmController().initialization( numberOfDetectedIps, saasChallenge, meteringFile ) );
        json_request["saasChallenge"] = saasChallenge;
        json_request["meteringFile"]  = std::accumulate( meteringFile.begin(), meteringFile.end(), std::string("") );
        json_request["request"] = "open";
        if ( !isConfigInNodeLock() && !mIsHybrid ) {
            json_request["drm_frequency"] = mFrequencyCurr;
        }
        json_request["mode"] = (uint8_t)mLicenseType;

        return json_request;
    }

    Json::Value getMeteringRunning() {
        Json::Value json_request( mHeaderJsonRequest );
        uint32_t numberOfDetectedIps;
        std::string saasChallenge;
        std::vector<std::string> meteringFile;

        Debug( "Build license request #{} to maintain current session", mLicenseCounter );

        // Check if an error occurred
        checkDRMCtlrRet( getDrmController().waitNotTimerInitLoaded( 5 ) );
        // Request challenge and metering info for new request
        checkDRMCtlrRet( getDrmController().synchronousExtractMeteringFile( numberOfDetectedIps, saasChallenge, meteringFile ) );
        json_request["saasChallenge"] = saasChallenge;
        json_request["sessionId"] = meteringFile[0].substr( 0, 16 );
        checkSessionIDFromDRM( json_request );

        if ( !isConfigInNodeLock() && !mIsHybrid )
            json_request["drm_frequency"] = mFrequencyCurr;
        json_request["meteringFile"] = std::accumulate( meteringFile.begin(), meteringFile.end(), std::string("") );
        json_request["request"] = "running";
        return json_request;
    }

    Json::Value getMeteringStop() {
        Json::Value json_request( mHeaderJsonRequest );
        uint32_t numberOfDetectedIps;
        std::string saasChallenge;
        std::vector<std::string> meteringFile;

        Debug( "Build license request #{} to stop current session", mLicenseCounter );

        // Request challenge and metering info for first request
        checkDRMCtlrRet( getDrmController().endSessionAndExtractMeteringFile(
                numberOfDetectedIps, saasChallenge, meteringFile ) );
        json_request["saasChallenge"] = saasChallenge;
        json_request["sessionId"] = meteringFile[0].substr( 0, 16 );
        checkSessionIDFromDRM( json_request );

        if ( !isConfigInNodeLock() && !mIsHybrid )
            json_request["drm_frequency"] = mFrequencyCurr;
        json_request["meteringFile"]  = std::accumulate( meteringFile.begin(), meteringFile.end(), std::string("") );
        json_request["request"] = "close";
        return json_request;
    }

    Json::Value getMeteringHealth() const {
        Json::Value json_request( mHeaderJsonRequest );
        uint32_t numberOfDetectedIps;
        std::string saasChallenge;
        std::vector<std::string> meteringFile;
        {
            Debug( "Waiting metering access mutex from getMeteringHealth" );
            std::lock_guard<std::mutex> lockMetering( mMeteringAccessMutex );
            Debug( "Acquired metering access mutex from getMeteringHealth" );

            Debug( "Build health request #{}", mHealthCounter );
            {
                std::lock_guard<std::recursive_mutex> lock( mDrmControllerMutex );
                if ( isConfigInNodeLock() || isSessionRunning() ) {
                    checkDRMCtlrRet( getDrmController().asynchronousExtractMeteringFile(
                            numberOfDetectedIps, saasChallenge, meteringFile ) );
                } else {
                    Warning( "Cannot access metering data when no session is running" );
                }
            }
        }
        Debug( "Released metering access mutex from getMeteringHealth" );
        json_request["saasChallenge"] = saasChallenge;
        if ( meteringFile.size() ) {
            json_request["sessionId"] = meteringFile[0].substr( 0, 16 );
        } else {
            json_request["sessionId"] = "";
        }
        // Finalize the request with the collected data
        json_request["meteringFile"]  = std::accumulate( meteringFile.begin(), meteringFile.end(), std::string("") );
        if ( !mIsHybrid )
            json_request["drm_frequency"] = mFrequencyCurr;
        json_request["request"] = "health";
        json_request["health_id"] = mHealthCounter++;
        return json_request;
    }

    // Get common info
    void getDesignInfo( std::string &drmVersion,
                        std::string &dna,
                        std::vector<std::string> &vlnvFile,
                        std::string &mailboxReadOnly ) {
        uint32_t nbOfDetectedIps;
        uint32_t readOnlyMailboxSize, readWriteMailboxSize;
        std::vector<uint32_t> readOnlyMailboxData, readWriteMailboxData;

        std::lock_guard<std::recursive_mutex> lock( mDrmControllerMutex );
        checkDRMCtlrRet( getDrmController().extractDrmVersion( drmVersion ) );
        checkDRMCtlrRet( getDrmController().extractDna( dna ) );
        checkDRMCtlrRet( getDrmController().extractVlnvFile( nbOfDetectedIps, vlnvFile ) );
        Debug( "Number of detected activators: {}", nbOfDetectedIps );
        checkDRMCtlrRet( getDrmController().readMailboxFileRegister( readOnlyMailboxSize, readWriteMailboxSize,
                                                                     readOnlyMailboxData, readWriteMailboxData ) );
        Debug( "Mailbox sizes: read-only={}, read-write={}", readOnlyMailboxSize, readWriteMailboxSize );
        readOnlyMailboxData.push_back( 0 );
        mailboxReadOnly = std::string( (char*)readOnlyMailboxData.data() );
        if ( mailboxReadOnly.empty() ) {
            Debug( "Could not find Product ID information in DRM Controller Memory" );
        }
    }

    bool isSessionRunning()const  {
        bool sessionRunning( false );
        checkDRMCtlrRet( getDrmController().readSessionRunningStatusRegister( sessionRunning ) );
        Debug( "DRM session running state: {}", sessionRunning );
        return sessionRunning;
    }

    bool isDrmCtrlInNodelock()const  {
        bool isNodelocked( false );
        checkDRMCtlrRet( getDrmController().readLicenseNodeLockStatusRegister( isNodelocked ) );
        Debug( "DRM Controller node-locked status: {}", isNodelocked );
        return isNodelocked;
    }

    bool isDrmCtrlInMetering()const  {
        bool isMetering( false );
        checkDRMCtlrRet( getDrmController().readLicenseMeteringStatusRegister( isMetering ) );
        Debug( "DRM Controller metering status: {}", isMetering );
        return isMetering;
    }

    bool isReadyForNewLicense() const {
        uint32_t numberOfLicenseTimerLoaded;
        checkDRMCtlrRet( getDrmController().readNumberOfLicenseTimerLoadedStatusRegister(
                    numberOfLicenseTimerLoaded ) );
        bool readiness = ( numberOfLicenseTimerLoaded < 2 );
        Debug( "DRM readiness to receive a new license: {} (# loaded licenses = {})", readiness, numberOfLicenseTimerLoaded );
        return readiness;
    }

    bool isLicenseActive() const {
        bool isLicenseEmpty( false );
        checkDRMCtlrRet( getDrmController().readLicenseTimerCountEmptyStatusRegister( isLicenseEmpty ) );
        return !isLicenseEmpty;
    }

    Json::Value getLicense( Json::Value& request_json, const uint32_t& timeout_ms,
                            int32_t short_retry_period_ms = -1, int32_t long_retry_period_ms = -1 ) {
        TClock::time_point deadline;
        if ( timeout_ms == 0 ) {
            deadline = TClock::now() + std::chrono::milliseconds( getDrmWSClient().getRequestTimeoutMS() );
            short_retry_period_ms = -1;
            long_retry_period_ms = -1;
        } else {
            deadline = TClock::now() + std::chrono::milliseconds( timeout_ms );
        }
        return getLicense( request_json, deadline, short_retry_period_ms, long_retry_period_ms );
    }

    Json::Value getLicense( Json::Value& request_json, const TClock::time_point& deadline,
                        int32_t short_retry_period_ms = -1, int32_t long_retry_period_ms = -1 ) {
        TClock::duration wait_duration;
        TClock::duration long_duration = std::chrono::milliseconds( long_retry_period_ms );
        TClock::duration short_duration = std::chrono::milliseconds( short_retry_period_ms );
        bool token_valid(false);
        uint32_t oauth_attempt = 0;
        uint32_t lic_attempt = 0;
        int32_t timeout_msec;
        std::chrono::milliseconds timeout_chrono;

        while ( 1 ) {
            token_valid = false;
            // Get valid OAUth2 token
            try {
                timeout_chrono = std::chrono::duration_cast<std::chrono::milliseconds>(
                                 deadline - TClock::now() );
                timeout_msec = timeout_chrono.count();
                getDrmWSClient().requestOAuth2token( timeout_msec );
                token_valid = true;
            } catch ( const Exception& e ) {
                lic_attempt = 0;
                if ( e.getErrCode() == DRM_WSTimedOut ) {
                    // Reached timeout
                    Throw( DRM_WSTimedOut, "Timeout on Authentication request after {} attempts", oauth_attempt );
                }
                if ( e.getErrCode() != DRM_WSMayRetry ) {
                    throw;
                }
                // It is retryable
                oauth_attempt ++;
                if ( short_retry_period_ms == -1 ) {
                    // No retry
                    Debug( "OAuthentication retry mechanism is disabled" );
                    throw;
                }
                if ( long_retry_period_ms == -1 )
                     wait_duration = short_duration;
                else if ( ( deadline - TClock::now() ) <= ( long_duration + 2*short_duration )  )
                    wait_duration = short_duration;
                else
                    wait_duration = long_duration;
                Warning( "Attempt #{} to obtain a new OAuth2 token failed with message: {}. New attempt planned in {} seconds",
                        oauth_attempt, e.what(), wait_duration.count()/1000000000 );
                // Wait a bit before retrying
                sleepOrExit( wait_duration );
            }
            if ( !token_valid ) continue;

            // Get new license
            try {
                // Add Host and Card information for the first 2 requests
                if ( mLicenseCounter < 2 )
                    request_json["host_configuration"] = mHostConfigData;
                // Add settings parameters
                request_json["settings"] = buildSettingsNode();
                // Send license request and wait for the answer
                timeout_chrono = std::chrono::duration_cast<std::chrono::milliseconds>(
                                 deadline - TClock::now() );
                timeout_msec = timeout_chrono.count();
                return getDrmWSClient().requestLicense( request_json, timeout_msec );
            } catch ( const Exception& e ) {
                oauth_attempt = 0;
                if ( e.getErrCode() == DRM_WSTimedOut ) {
                    // Reached timeout
                    Throw( DRM_WSTimedOut, "Timeout on License request after {} attempts. ", lic_attempt );
                }
                if ( e.getErrCode() != DRM_WSMayRetry ) {
                    throw;
                }
                // It is retryable
                lic_attempt ++;
                if ( short_retry_period_ms == -1 ) {
                    // No retry
                    Debug( "Licensing retry mechanism is disabled" );
                    throw;
                }
                // Evaluate the next retry
                if ( long_retry_period_ms == -1 )
                     wait_duration = short_duration;
                else if ( ( deadline - TClock::now() ) <= ( long_duration + 2*short_duration ) )
                    wait_duration = short_duration;
                else
                    wait_duration = long_duration;
                Warning( "Attempt #{} to obtain a new License failed with message: {}. New attempt planned in {} seconds",
                        lic_attempt, e.what(), wait_duration.count()/1000000000 );
                // Wait a bit before retrying
                sleepOrExit( wait_duration );
            }
        }
    }

    void setLicense( const Json::Value& license_json ) {

        Debug( "Provisioning license #{} on DRM controller", mLicenseCounter );

        std::string dna = mHeaderJsonRequest["dna"].asString();
        std::string licenseKey, licenseTimer;

        try {
            Json::Value metering_node = JVgetRequired( license_json, "metering", Json::objectValue );
            Json::Value license_node = JVgetRequired( license_json, "license", Json::objectValue );
            Json::Value dna_node = JVgetRequired( license_node, dna.c_str(), Json::objectValue );

            /// Get session ID received from web service
            if ( mSessionID.empty() ) {
                /// Save new Session ID
                mSessionID = JVgetRequired( metering_node, "sessionId", Json::stringValue ).asString();
                Debug( "Saving session ID: {}", mSessionID );
            } else {
                /// Verify Session ID
                checkSessionIDFromWS( license_json );
            }

            /// Extract license key and license timer from web service response
            if ( mLicenseCounter == 0 )
                licenseKey = JVgetRequired( dna_node, "key", Json::stringValue ).asString();
            if ( !isConfigInNodeLock() )
                licenseTimer = JVgetRequired( dna_node, "licenseTimer", Json::stringValue ).asString();
            mLicenseDuration = JVgetRequired( metering_node, "timeoutSecond", Json::uintValue ).asUInt();
            if ( ( mLicenseDuration == 0 ) && ( mLicenseType == eLicenseType::NODE_LOCKED ) )
                Warning( "'timeoutSecond' field sent by License WS must not be 0" );

        } catch( const Exception &e ) {
            Throw( DRM_WSRespError, "Malformed response from License Web Service: {}", e.what() );
        }

        std::lock_guard<std::recursive_mutex> lock( mDrmControllerMutex );

        if ( mLicenseCounter == 0 ) {
            // Load key
            checkDRMCtlrRet( getDrmController().activate( licenseKey ) );
            Debug( "Wrote license key of session ID: {}", mSessionID );
        }

        // Load license timer
        if ( !isConfigInNodeLock() ) {
            checkDRMCtlrRet( getDrmController().loadLicenseTimerInit( licenseTimer, mIsHybrid, (uint32_t)5 ) );
            Debug( "Wrote license timer #{} of session ID {} for a duration of {} seconds",
                    mLicenseCounter, mSessionID, mLicenseDuration );
        }

        // Update expiration time
        if ( mExpirationTime.time_since_epoch().count() == 0 ) {
            Debug( "Initialize expiration time");
            mExpirationTime = TClock::now();
        }
        mExpirationTime += std::chrono::seconds( mLicenseDuration );
        Debug( "Update expiration time to {}", time_t_to_string( steady_clock_to_time_t( mExpirationTime ) ) );

        // Wait until license has been pushed to Activator's port
        waitActivationCodeTransmitted();

        // Check DRM Controller has switched to the right license mode
        checkDRMControllerLicenseType();

        // Wait until session is running if license is metering
        waitUntilSessionIsRunning();

        Info( "Provisioned license #{} for session {} on DRM controller", mLicenseCounter, mSessionID );
        mLicenseCounter ++;
    }

    Json::Value postHealth( const Json::Value& request_json, const TClock::time_point& deadline,
                            const int32_t& retry_period_ms = -1 ) {
        bool token_valid(false);
        uint32_t oauth_attempt = 0;
        uint32_t lic_attempt = 0;
        TClock::duration retry_duration = std::chrono::milliseconds( retry_period_ms );
        int32_t timeout_msec;
        std::chrono::milliseconds timeout_chrono;

        while ( 1 ) {
            token_valid = false;
            // Get valid OAUth2 token
            try {
                timeout_chrono = std::chrono::duration_cast<std::chrono::milliseconds>(
                                 deadline - TClock::now() );
                timeout_msec = timeout_chrono.count();
                getDrmWSClient().requestOAuth2token( timeout_msec );
                token_valid = true;
            } catch ( const Exception& e ) {
                lic_attempt = 0;
                if ( e.getErrCode() == DRM_WSTimedOut ) {
                    // Reached timeout
                    Warning( "Timeout on Authentication request after {} attempts", oauth_attempt );
                    return Json::nullValue;
                }
                if ( e.getErrCode() != DRM_WSMayRetry ) {
                    Error( "Health request error: {}", e.what() );
                    return Json::nullValue;
                }
                // It is retryable
                oauth_attempt ++;
                if ( retry_period_ms == -1 ) {
                    // No retry
                    Debug( "OAuthentication retry mechanism is disabled" );
                    return Json::nullValue;
                }
                Warning( "Attempt #{} to obtain a new OAuth2 token failed with message: {}. New attempt planned in {} seconds",
                        oauth_attempt, e.what(), retry_duration.count()/1000000000 );
                // Wait a bit before retrying
                sleepOrExit( retry_duration );
            }
            if ( !token_valid ) continue;

            // Get new license
            try {
                timeout_chrono = std::chrono::duration_cast<std::chrono::milliseconds>(
                                 deadline - TClock::now() );
                timeout_msec = timeout_chrono.count();
                return getDrmWSClient().requestHealth( request_json, timeout_msec );
            } catch ( const Exception& e ) {
                oauth_attempt = 0;
                if ( e.getErrCode() == DRM_WSTimedOut ) {
                    // Reached timeout
                    Warning( "Timeout on Health request after {} attempts", lic_attempt );
                    return Json::nullValue;
                }
                if ( e.getErrCode() != DRM_WSMayRetry ) {
                    Error( "Health request error: {}", e.what() );
                    return Json::nullValue;
                }
                // It is retryable
                lic_attempt ++;
                if ( retry_period_ms == -1 ) {
                    // No retry
                    Debug( "Health retry mechanism is disabled" );
                    return Json::nullValue;
                }
                // Perform retry
                Warning( "Attempt #{} to send a new Health request failed with message: {}. New attempt planned in {} seconds",
                        lic_attempt, e.what(), retry_duration.count()/1000000000 );
                // Wait a bit before retrying
                sleepOrExit( retry_duration );
            }
        }
    }

    Json::Value performHealth( const uint32_t retry_timeout_ms, const uint32_t retry_sleep_ms) {
        // Get next data from DRM Controller
        Json::Value request_json = getMeteringHealth();
        // Check session ID
        checkSessionIDFromDRM( request_json );
        if ( request_json["meteringFile"].empty() )
            Unreachable( "Received an empty metering file from DRM Controller" );  //LCOV_EXCL_LINE
        // Compute retry period
        TClock::time_point retry_deadline = TClock::now() + std::chrono::milliseconds( retry_timeout_ms );
        // Post next data to server
        return postHealth( request_json, retry_deadline, retry_sleep_ms );
    }

    std::string getDesignHash() {
        std::string drmVersion, dna, mailboxReadOnly;
        std::vector<std::string> vlnvFile;
        std::hash<std::string> hasher;

        getDesignInfo( drmVersion, dna, vlnvFile, mailboxReadOnly );
        std::string design = dna + drmVersion;
        for( const std::string& vlnv: vlnvFile )
            design += vlnv;
        std::string hash = fmt::format( "{:016X}", hasher( design ) );
        Debug( "Hash for HW design is {}", hash );
        return hash;
    }

    void createNodelockedLicenseRequestFile() {
        // Create hash name based on design info
        std::string designHash = getDesignHash();
        mNodeLockRequestFilePath = mNodeLockLicenseDirPath + path_sep + designHash + ".req";
        mNodeLockLicenseFilePath = mNodeLockLicenseDirPath + path_sep + designHash + ".lic";
        Debug( "Created hash name based on design info: {}", designHash );
        // Check if license request file already exists
        if ( isFile( mNodeLockRequestFilePath ) ) {
            Debug( "A license request file is already existing in license directory: {}", mNodeLockLicenseDirPath );
            return;
        }
        // Build request for node-locked license
        Json::Value request_json = getMeteringStart();
        Debug( "License request JSON:\n{}", request_json.toStyledString() );

        // Save license request to file
        saveJsonToFile( mNodeLockRequestFilePath, request_json );
        Debug( "License request file saved on: {}", mNodeLockRequestFilePath );
    }

    void installNodelockedLicense() {
        Json::Value license_json;
            std::ifstream ifs;

        Debug ( "Looking for local node-locked license file: {}", mNodeLockLicenseFilePath );

        // Check if license file exists
        if ( isFile( mNodeLockLicenseFilePath ) ) {
            try {
                // Try to load the local license file
                license_json = parseJsonFile( mNodeLockLicenseFilePath );
                Debug( "Parsed Node-locked License file: {}", license_json .toStyledString() );
            } catch( const Exception& e ) {
                Throw( e.getErrCode(), "Invalid local license file {} because {}. "
                     "If this machine is connected to the License server network, rename the file and retry. "
                     "Otherwise request a new Node-Locked license from your supplier. ",
                     mNodeLockLicenseFilePath, e.what() );
            }
        } else {
            /// No license has been found locally, request one to License WS:
            /// - Clear Session IS
            Debug( "Clearing session ID: {}", mSessionID );
            mSessionID = std::string("");
            writeMailbox<uint64_t>( eMailboxOffset::MB_SESSION_0, 0 );
            /// - Create WS access
            mWsClient.reset( new DrmWSClient( mConfFilePath, mCredFilePath ) );
            /// - Read request file
            try {
                Json::Value request_json = parseJsonFile( mNodeLockRequestFilePath );
                Debug( "Parsed Node-locked License Request file: {}", request_json .toStyledString() );
                /// - Send request to web service and receive the new license
                license_json = getLicense( request_json, mWSApiRetryDuration * 1000, mWSRetryPeriodShort * 1000 );
                /// - Save the license to file
                saveJsonToFile( mNodeLockLicenseFilePath, license_json );
                Debug( "Requested and saved new node-locked license file: {}", mNodeLockLicenseFilePath );
            } catch( const Exception& e ) {
                Throw( e.getErrCode(), "Failed to request license file: {}. ", e.what() );
            }
        }
        /// Install the license
        setLicense( license_json );
        Info( "Installed node-locked license successfully" );
    }

    void determineFrequencyDetectionMethod() {
        uint32_t reg;

        if ( mBypassFrequencyDetection ) {
            Debug( "Frequency detection sequence is bypassed." );
            return;
        }

        if ( mIsHybrid ){
            Debug( "SW DRM Controller: no frequency detection is performed" );
            mFreqDetectionMethod = 0;
            mBypassFrequencyDetection = true;
            mFrequencyCurr = 0.001;
            return;
        }

        int ret = writeDrmAddress(0, 0 );
        ret |= readDrmAddress( REG_FREQ_DETECTION_VERSION, reg );
        if ( ret != 0 ) {
            Debug( "Failed to read DRM Ctrl frequency detection version register, errcode = {}. ", ret ); //LCOV_EXCL_LINE
        }
        if ( reg == FREQ_DETECTION_VERSION_3 ) {
            // Use Method 3
            Debug( "Use dedicated counter to compute DRM frequency (method 3)" );
            mFreqDetectionMethod = 3;
        } else if ( reg == FREQ_DETECTION_VERSION_2 ) {
            // Use Method 2
            Debug( "Use dedicated counter to compute DRM frequency (method 2)" );
            mFreqDetectionMethod = 2;
        } else {
            // Use Method 1
            Debug( "Use license timer counter to compute DRM frequency (method 1)" );
            mFreqDetectionMethod = 1;
        }
    }

    void detectDrmFrequencyMethod1() {
        std::vector<int32_t> frequency_list;

        if ( mBypassFrequencyDetection ) {
            return;
        }

        frequency_list.push_back( detectDrmFrequencyFromLicenseTimer() );
        frequency_list.push_back( detectDrmFrequencyFromLicenseTimer() );
        frequency_list.push_back( detectDrmFrequencyFromLicenseTimer() );
        std::sort( frequency_list.begin(), frequency_list.end());

        int32_t measured_frequency = frequency_list[1];
        checkDrmFrequency( measured_frequency );
    }

    void detectDrmFrequencyMethod2() {
        int ret;
        uint32_t counter;
        TClock::duration wait_duration = std::chrono::milliseconds( mFrequencyDetectionPeriod );

        if ( mBypassFrequencyDetection ) {
            return;
        }

        std::lock_guard<std::recursive_mutex> lock( mDrmControllerMutex );

        // Reset detection counter by writing drm_aclk counter register
        ret = writeDrmAddress( REG_FREQ_DETECTION_VERSION, 0 );
        if ( ret != 0 )
            Unreachable( "Failed to start DRM frequency detection counter, errcode = {}. ", ret ); //LCOV_EXCL_LINE

        // Wait a fixed period of time
        sleepOrExit( wait_duration );

        // Sample drm_aclk counter
        ret = readDrmAddress( REG_FREQ_DETECTION_COUNTER_DRMACLK, counter );
        if ( ret != 0 ) {
            Unreachable( "Failed to read DRM Ctrl frequency detection counter register, errcode = {}. ", ret ); //LCOV_EXCL_LINE
        }

        if ( counter == 0xFFFFFFFF )
            Throw( DRM_BadFrequency, "Frequency auto-detection failed: frequency_detection_period parameter ({} ms) is too long. ",
                   mFrequencyDetectionPeriod );

        // Compute estimated DRM frequency
        int32_t measured_frequency = (int32_t)((double)counter / mFrequencyDetectionPeriod / 1000);
        Debug( "Frequency detection counter after {:f} ms is 0x{:08x}  => estimated frequency = {} MHz",
            (double)mFrequencyDetectionPeriod/1000, counter, measured_frequency );

        checkDrmFrequency( measured_frequency );
    }

    void detectDrmFrequencyMethod3() {
        int ret;
        uint32_t counter_drmaclk, counter_axiaclk;
        TClock::duration wait_duration = std::chrono::milliseconds( mFrequencyDetectionPeriod );

        if ( mBypassFrequencyDetection ) {
            return;
        }

        std::lock_guard<std::recursive_mutex> lock( mDrmControllerMutex );

        // Reset detection counter by writing drm_aclk counter register
        ret = writeDrmAddress( REG_FREQ_DETECTION_VERSION, 0 );
        if ( ret != 0 )
            Unreachable( "Failed to start DRM frequency detection counter, errcode = {}. ", ret ); //LCOV_EXCL_LINE

        // Wait a fixed period of time
        sleepOrExit( wait_duration );

        // Sample drm_aclk and s_axi_aclk counters
        ret = readDrmAddress( REG_FREQ_DETECTION_COUNTER_DRMACLK, counter_drmaclk );
        if ( ret != 0 ) {
            Unreachable( "Failed to read drm_aclk frequency detection counter register, errcode = {}. ", ret ); //LCOV_EXCL_LINE
        }
        ret = readDrmAddress( REG_FREQ_DETECTION_COUNTER_AXIACLK, counter_axiaclk );
        if ( ret != 0 ) {
            Unreachable( "Failed to read s_axi_aclk frequency detection counter register, errcode = {}. ", ret ); //LCOV_EXCL_LINE
        }

        if ( counter_drmaclk == 0xFFFFFFFF )
            Throw( DRM_BadFrequency, "Frequency auto-detection of drm_aclk failed: frequency_detection_period parameter ({} ms) is too long. ",
                   mFrequencyDetectionPeriod );
        if ( counter_axiaclk == 0xFFFFFFFF )
            Throw( DRM_BadFrequency, "Frequency auto-detection of s_axi_aclk failed: frequency_detection_period parameter ({} ms) is too long. ",
                   mFrequencyDetectionPeriod );

        // Compute estimated DRM frequency for s_axi_aclk
        mAxiFrequency = (int32_t)((double)counter_axiaclk / mFrequencyDetectionPeriod / 1000);
        Debug( "Frequency detection of s_axi_aclk counter after {:f} ms is 0x{:08x}  => estimated frequency = {} MHz",
            (double)mFrequencyDetectionPeriod/1000, counter_axiaclk, mAxiFrequency );

        // Compute estimated DRM frequency for drm_aclk
        int32_t measured_drmaclk = (int32_t)((double)counter_drmaclk / mFrequencyDetectionPeriod / 1000);
        Debug( "Frequency detection of drm_aclk counter after {:f} ms is 0x{:08x}  => estimated frequency = {} MHz",
            (double)mFrequencyDetectionPeriod/1000, counter_drmaclk, measured_drmaclk );
        checkDrmFrequency( measured_drmaclk ); // Only drm_aclk can be verified because provided in the config.json
    }

    int32_t detectDrmFrequencyFromLicenseTimer() {
        TClock::time_point timeStart, timeEnd;
        uint64_t counterStart, counterEnd;
        TClock::duration wait_duration = std::chrono::milliseconds( mFrequencyDetectionPeriod );
        int max_attempts = 3;

        Debug( "Detecting DRM frequency in {} ms", mFrequencyDetectionPeriod );

        std::lock_guard<std::recursive_mutex> lock( mDrmControllerMutex );

        while ( max_attempts > 0 ) {

            counterStart = getTimerCounterValue();

            // Wait until counter starts decrementing
            while (1) {
                if ( getTimerCounterValue() < counterStart ) {
                    counterStart = getTimerCounterValue();
                    timeStart = TClock::now();
                    break;
                }
            }

            // Wait a fixed period of time
            sleepOrExit( wait_duration );

            counterEnd = getTimerCounterValue();
            timeEnd = TClock::now();

            if ( counterEnd == 0 )
                Unreachable( "Frequency auto-detection failed: license timeout counter is 0. " ); //LCOV_EXCL_LINE
            if (counterEnd > counterStart)
                Debug( "License timeout counter has been reset: taking another sample" );
            else
                break;
            max_attempts--;
        }
        if ( max_attempts == 0 )
            Unreachable("Failed to estimate DRM frequency after 3 attempts. "); //LCOV_EXCL_LINE

        Debug( "Start time = {} / Counter start = {}", timeStart.time_since_epoch().count(), counterStart );
        Debug( "End time = {} / Counter end = {}", timeEnd.time_since_epoch().count(), counterEnd );

        // Compute estimated DRM frequency
        TClock::duration timeSpan = timeEnd - timeStart;
        double seconds = double( timeSpan.count() ) * TClock::period::num / TClock::period::den;
        auto ticks = (uint32_t)(counterStart - counterEnd);
        auto measuredFrequency = (int32_t)(std::ceil((double)ticks / seconds / 1000000));
        Debug( "Duration = {} s   /   ticks = {}   =>   estimated frequency = {} MHz", seconds, ticks, measuredFrequency );

        return measuredFrequency;
    }

    void checkDrmFrequency( int32_t measuredFrequency ) {
        // Compute precision error compared to config file
        double precisionError = 100.0 * abs( measuredFrequency - mFrequencyInit ) / mFrequencyInit ; // At that point mFrequencyCurr = mFrequencyInit
        mFrequencyCurr = measuredFrequency;
        if ( precisionError >= mFrequencyDetectionThreshold ) {
            Throw( DRM_BadFrequency,
                   "Estimated DRM frequency ({} MHz) differs from the value ({} MHz) defined in the configuration file '{}' by more than {}%: From now on the estimated frequency will be used.",
                    mFrequencyCurr, mFrequencyInit, mConfFilePath, mFrequencyDetectionThreshold, mFrequencyCurr);
        }
        Debug( "Estimated DRM frequency = {} MHz, config frequency = {} MHz: gap = {}%",
                mFrequencyCurr, mFrequencyInit, precisionError );
    }

    template< class Clock, class Duration >
    void sleepOrExit( const std::chrono::time_point<Clock, Duration> &timeout_time ) {
        std::unique_lock<std::mutex> lock( mThreadExitMtx );
        bool isExitRequested = mThreadExitCondVar.wait_until( lock, timeout_time,
                [ this ]{ return mThreadExit; } );
        if ( isExitRequested )
            Throw( DRM_Exit, "Exit requested. " );
    }

    template< class Rep, class Period >
    void sleepOrExit( const std::chrono::duration<Rep, Period> &rel_time ) {
        std::unique_lock<std::mutex> lock( mThreadExitMtx );
        bool isExitRequested = mThreadExitCondVar.wait_for( lock, rel_time,
                [ this ]{ return mThreadExit; } );
        if ( isExitRequested )
            Throw( DRM_Exit, "Exit requested. " );
    }

    bool isStopRequested() {
        std::lock_guard<std::mutex> lock( mThreadExitMtx );
        return mThreadExit;
    }

    uint32_t getCurrentLicenseTimeLeft() {
        uint64_t counterCurr = getTimerCounterValue();
        return (uint32_t)std::ceil( (double)counterCurr / mFrequencyCurr / 1000000 );
    }

    void startLicenseContinuityThread() {

        if ( mThreadKeepAlive.valid() ) {
            Warning( "Licensing thread already started" );
            return;
        }

        mThreadKeepAlive = std::async( std::launch::async, [ this ]() {
            Debug( "Starting background thread which maintains licensing" );
            try {
                // Collect CSP information if possible
                getCstInfo();

                /// Detecting DRM controller frequency if needed
                if ( mFreqDetectionMethod == 1 )
                    detectDrmFrequencyMethod1();

                bool go_sleeping( false );

                /// Starting license request loop
                while( 1 ) {
                    if ( isStopRequested() )
                        break;
                    {
                        Debug( "Waiting metering access mutex from licensing thread" );
                        std::lock_guard<std::mutex> lockMetering( mMeteringAccessMutex );
                        Debug( "Acquired metering access mutex from licensing thread" );

                        // Check DRM licensing queue
                        if ( !isReadyForNewLicense() ) {
                            go_sleeping = true;

                        } else {
                            go_sleeping = false;
                            Debug( "Requesting new license #{} now", mLicenseCounter );
                            Json::Value request_json = getMeteringRunning();

                            /// Attempt to get the next license
                            Json::Value license_json = getLicense( request_json, mExpirationTime, mWSRetryPeriodShort*1000, mWSRetryPeriodLong*1000 );

                            /// New license has been received: now send it to the DRM Controller
                            setLicense( license_json );
                        }
                    }
                    Debug( "Released metering access mutex from licensing thread" );
                    if ( go_sleeping ) {
                        // DRM license queue is full, wait until current license expires
                        uint32_t licenseTimeLeft = getCurrentLicenseTimeLeft();
                        TClock::duration wait_duration = std::chrono::seconds( licenseTimeLeft + 1 );
                        Debug( "License thread sleeping {} seconds before checking DRM Controller readiness", licenseTimeLeft );
                        sleepOrExit( wait_duration );
                        // Resync expiration time
                        licenseTimeLeft = getCurrentLicenseTimeLeft();
                        mExpirationTime = TClock::now() + std::chrono::seconds( licenseTimeLeft );
                        Debug( "Update expiration time to {}", time_t_to_string( steady_clock_to_time_t( mExpirationTime ) ) );
                    }
                }

            } catch( const Exception& e ) {
                DRM_ErrorCode errcode = e.getErrCode();
                if ( errcode != DRM_Exit ) {
                    std::string errmsg = std::string( e.what() );
                    if ( ( errcode >= DRM_WSReqError ) && ( errcode <= DRM_WSTimedOut ) ) {
                        errmsg += DRM_CONNECTION_ERROR_MESSAGE;
                    }
                    Error( errmsg );
                    f_asynch_error( errmsg );
                }
            } catch( const std::exception &e ) {
                std::string errmsg = fmt::format( "[errCode={}] Unexpected error: {}", DRM_ExternFail, e.what() );
                Error( errmsg );
                f_asynch_error( errmsg );
            }
            logDrmCtrlError();
            logDrmCtrlTrngStatus();
            Debug( "Exiting background thread which maintains licensing" );
            sLogger->flush();
        });
    }

    void startHealthContinuityThread() {

        if ( mThreadHealth.valid() ) {
            Warning( "Asynchronous metering thread already started" );
            return;
        }

        mThreadHealth = std::async( std::launch::async, [ this ]() {
            Debug( "Starting background thread which checks health" );
            try {
                uint32_t retry_sleep_ms = mWSRetryPeriodShort * 1000;
                int32_t retry_timeout_ms = getDrmWSClient().getRequestTimeoutMS();
                mHealthCounter = 0;

                /// Starting async metering post loop
                while( 1 ) {

                    /// Sleep until it's time to collect the next metering data
                    TClock::time_point wakeup_time = TClock::now() + std::chrono::seconds( mHealthPeriod );
                    Debug( "Health thread sleeping {} seconds before gathering new metering", mHealthPeriod );
                    sleepOrExit( wakeup_time );

                    /// Collect the next metering data and send them to the Health Web Service
                    Debug( "Health thread collecting new metering data" );
                    Json::Value response_json = performHealth( retry_timeout_ms, retry_sleep_ms );

                    if ( response_json != Json::nullValue ) {
                        /// Extract asynchronous metering parameters from response
                        Json::Value metering_node = JVgetOptional( response_json, "metering", Json::objectValue, Json::nullValue );
                        uint32_t healthPeriod = JVgetOptional( metering_node, "healthPeriod", Json::uintValue, mHealthPeriod ).asUInt();
                        uint32_t healthRetryTimeout = JVgetOptional( metering_node, "healthRetry", Json::uintValue, mHealthRetryTimeout ).asUInt();
                        uint32_t healthRetrySleep = JVgetOptional( metering_node, "healthRetrySleep", Json::uintValue, mHealthRetrySleep ).asUInt();

                        /// Reajust async metering thread if needed
                        if ( ( healthPeriod != mHealthPeriod ) || ( healthRetryTimeout != mHealthRetryTimeout)
                                || ( healthRetrySleep != mHealthRetrySleep) ) {
                            mHealthPeriod = healthPeriod;
                            mHealthRetryTimeout = healthRetryTimeout;
                            mHealthRetrySleep = healthRetrySleep;
                            Debug( "Updating Health parameters with new values: healthPeriod={}s, healthRetry={}s, healthRetrySleep={}s",
                                mHealthPeriod, mHealthRetryTimeout, mHealthRetrySleep );
                            if ( mHealthPeriod == 0 ) {
                                Warning( "Health thread is disabled" );
                                break;
                            }
                            if ( mHealthRetryTimeout == 0 ) {
                                retry_timeout_ms = getDrmWSClient().getRequestTimeoutMS();
                                retry_sleep_ms = 0;
                                Debug( "Health retry is disabled" );
                            } else {
                                retry_timeout_ms = mHealthRetryTimeout * 1000;
                                retry_sleep_ms = mHealthRetrySleep * 1000;
                                Debug( "Health retry is enabled" );
                            }
                        } else {
                            Debug( "Keep same Health parameters: healthPeriod={}s, healthRetry={}s, healthRetrySleep={}s",
                                mHealthPeriod, mHealthRetryTimeout, mHealthRetrySleep );
                        }
                    } else {
                        Debug( "Keep same Health parameters: healthPeriod={}s, healthRetry={}s, healthRetrySleep={}s",
                            mHealthPeriod, mHealthRetryTimeout, mHealthRetrySleep );
                    }
                }
            } catch( const Exception& e ) {
                DRM_ErrorCode errcode = e.getErrCode();
                if ( errcode != DRM_Exit ) {
                    if ( errcode != DRM_Exit ) {
                        std::string errmsg = std::string( e.what() );
                        if ( ( errcode >= DRM_WSReqError ) && ( errcode <= DRM_WSTimedOut ) ) {
                            errmsg += DRM_CONNECTION_ERROR_MESSAGE;
                        }
                        Error( errmsg );
                        f_asynch_error( errmsg );
                    }
                }
            } catch( const std::exception &e ) {
                Error( e.what() );
                f_asynch_error( e.what() );
            }
            Debug( "Exiting background thread which checks health" );
            sLogger->flush();
        });
    }

    void stopThread() {
        if ( ( mThreadKeepAlive.valid() == 0 ) && ( mThreadHealth.valid() == 0 ) ) {
            Debug( "Background threads are not running" );
            return;
        }
        {
            std::lock_guard<std::mutex> lock( mThreadExitMtx );
            Debug( "Set Stop flag for threads" );
            mThreadExit = true;
        }
        mThreadExitCondVar.notify_all();
        if ( mThreadKeepAlive.valid() )
            mThreadKeepAlive.get();     // Wait until the License thread ends
        if ( mThreadHealth.valid() )
            mThreadHealth.get();     // Wait until the Health thread ends
        Debug( "Background threads stopped" );
        {
            std::lock_guard<std::mutex> lock( mThreadExitMtx );
            Debug( "Clear Stop flag for threads" );
            mThreadExit = false;
        }
    }

    void waitActivationCodeTransmitted() {
        bool activationCodesTransmitted( false );
        TClock::duration timeSpan;
        double mseconds( 0.0 );
        uint32_t sleep_period = mCtrlSleepInUS * 100;
        TClock::time_point timeStart = TClock::now();
        while( mseconds < mActivationTransmissionTimeoutMS ) {
            checkDRMCtlrRet( getDrmController().readActivationCodesTransmittedStatusRegister(
                    activationCodesTransmitted ) );
            timeSpan = TClock::now() - timeStart;
            mseconds = 1000.0 * double( timeSpan.count() ) * TClock::period::num / TClock::period::den;
            if ( activationCodesTransmitted ) {
                Debug( "License #{} transmitted after {:f} ms", mLicenseCounter, mseconds );
                break;
            }
            Debug2( "License #{} not transmitted yet after {:f} ms", mLicenseCounter, mseconds );
            usleep(sleep_period);
        }
        if ( !activationCodesTransmitted ) {
            Throw( DRM_CtlrError, "DRM Controller could not transmit Licence #{} to activators after {:f} ms. ", mLicenseCounter, mseconds ); //LCOV_EXCL_LINE
        }
    }

    void checkDRMControllerLicenseType() {
        bool is_nodelocked = isDrmCtrlInNodelock();
        bool is_metered = isDrmCtrlInMetering();
        if ( is_nodelocked && is_metered )
            Unreachable( "DRM Controller cannot be in both Node-Locked and Metering/Floating license modes. " ); //LCOV_EXCL_LINE
        if ( !isConfigInNodeLock() ) {
            if ( !is_metered )
                Unreachable( "DRM Controller failed to switch to Metering license mode" ); //LCOV_EXCL_LINE
            Debug( "DRM Controller is in Metering license mode" );
        } else {
            if ( !is_nodelocked )
                Unreachable( "DRM Controller failed to switch to Node-Locked license mode" ); //LCOV_EXCL_LINE
            Debug( "DRM Controller is in Node-Locked license mode" );
        }
    }

    void waitUntilSessionIsRunning() {
        if ( !isDrmCtrlInMetering() ) {
            Debug( "There is no session in Node-Locked licensing mode" );
            return;
        }
        double mseconds( 0.0 );
        bool is_running(false);
        TClock::duration timeSpan;
        uint32_t sleep_period = mCtrlSleepInUS * 100;
        TClock::time_point timeStart = TClock::now();
        while( mseconds < mActivationTransmissionTimeoutMS ) {
            is_running = isSessionRunning();
            timeSpan = TClock::now() - timeStart;
            mseconds = 1000.0 * double( timeSpan.count() ) * TClock::period::num / TClock::period::den;
            if ( is_running ) {
                Debug( "Session ID {} is now running after {:f} ms", mSessionID, mseconds );
                break;
            }
            Debug2( "Session ID {} is not running yet after {:f} ms", mSessionID, mseconds );
            usleep(sleep_period);
        }
        if ( !is_running ) {
            Throw( DRM_CtlrError, "DRM Controller could not run Session ID {} after {:f} ms. ", mSessionID, mseconds ); //LCOV_EXCL_LINE
        }
    }

    void startSession() {
        {
            Debug( "Waiting metering access mutex from startSession" );
            std::lock_guard<std::mutex> lockMetering( mMeteringAccessMutex );
            Debug( "Acquired metering access mutex from startSession" );

            if ( !isReadyForNewLicense() )
                Unreachable( "To start a new session the DRM Controller shall be ready to accept a new license" ); //LCOV_EXCL_LINE

            mLicenseCounter = 0;

            // Build start request message for new license
            Json::Value request_json = getMeteringStart();

            // Send request and receive new license
            Json::Value license_json = getLicense( request_json, mWSApiRetryDuration * 1000, mWSRetryPeriodShort * 1000 );
            setLicense( license_json );

            // Extract asynchronous health parameters from response
            Json::Value metering_node = JVgetOptional( license_json, "metering", Json::objectValue, Json::nullValue );
            mHealthPeriod = JVgetOptional( metering_node, "healthPeriod", Json::uintValue, mHealthPeriod ).asUInt();
            mHealthRetryTimeout = JVgetOptional( metering_node, "healthRetry", Json::uintValue, mHealthRetryTimeout ).asUInt();
            mHealthRetrySleep = JVgetOptional( metering_node, "healthRetrySleep", Json::uintValue, mHealthRetrySleep ).asUInt();
        }
        Debug( "Released metering access mutex from startSession" );
        Info( "DRM session {} created.", mSessionID );
    }

    void pauseSession() {
        writeMailbox<time_t>( eMailboxOffset::MB_LIC_EXP_0, steady_clock_to_time_t( mExpirationTime ) );
        writeMailbox<uint64_t>( eMailboxOffset::MB_SESSION_0, std::stoull( mSessionID, 0, 16 ) );
        stopThread();
        mSecurityStop = false;
        if (mHealthPeriod)
            performHealth(mWSApiRetryDuration * 1000, 0);
        Info( "DRM session {} paused.", mSessionID );
    }

    void resumeSession() {
        {
            Debug( "Waiting metering access mutex from resumeSession" );
            std::lock_guard<std::mutex> lockMetering( mMeteringAccessMutex );
            Debug( "Acquired metering access mutex from resumeSession" );

            // Recover expiration time from DRM ROM
            if ( mExpirationTime.time_since_epoch().count() == 0 ) {
                time_t t = readMailbox<time_t>( eMailboxOffset::MB_LIC_EXP_0 );
                mExpirationTime = time_t_to_steady_clock( t );
                Debug( "Initialize expiration time from DRM registry: {}", time_t_to_string( t ) );
            }

            if ( isReadyForNewLicense() ) {
                // Create JSON license request
                Json::Value request_json = getMeteringRunning();

                // Send license request to web service
                Json::Value license_json = getLicense( request_json, mWSApiRetryDuration * 1000, mWSRetryPeriodShort * 1000 );

                // Provision license on DRM controller
                setLicense( license_json );
            }
        }
        Debug( "Released metering access mutex from resumeSession" );
        Info( "DRM session {} resumed.", mSessionID );
    }

    void stopSession() {
        Json::Value request_json;

        // Stop background thread
        stopThread();

        {
            // Get and send metering data to web service
            Debug( "Waiting metering access mutex from stopSession" );
            std::lock_guard<std::mutex> lockMetering( mMeteringAccessMutex );
            Debug( "Acquired metering access mutex from stopSession" );
            request_json = getMeteringStop();

            // Send last metering information
            Json::Value license_json = getLicense( request_json, mWSApiRetryDuration * 1000, mWSRetryPeriodShort * 1000 );
            checkSessionIDFromWS( license_json );
            Debug( "Session ID {} stopped and last metering data uploaded", mSessionID );
        }
        Debug( "Released metering access mutex from stopSession" );
        // Clear Session ID
        Debug2( "Clearing session ID: {}", mSessionID );
        std::string sessionID = mSessionID;
        mSessionID = std::string("");
        // Clear mailbox
        writeMailbox<uint64_t>( eMailboxOffset::MB_SESSION_0, 0 );
        Debug( "Reseting expiration time" );
        mExpirationTime = TClock::time_point();
        writeMailbox<time_t>( eMailboxOffset::MB_LIC_EXP_0, steady_clock_to_time_t( mExpirationTime ) );
        // Clear security flag
        Debug( "Clearing stop security flag" );
        mSecurityStop = false;

        Info( "DRM session {} stopped.", sessionID );
    }

    ParameterKey findParameterKey( const std::string& key_string ) const {
        for ( auto const& it : mParameterKeyMap ) {
            if ( key_string == it.second ) {
                return it.first;
            }
        }
        Throw( DRM_BadArg, "Cannot find parameter: {}. ", key_string );
    }

    std::string findParameterString( const ParameterKey key_id ) const {
        std::map<ParameterKey, std::string>::const_iterator it;
        it = mParameterKeyMap.find( key_id );
        if ( it == mParameterKeyMap.end() )
            Throw( DRM_BadArg, "Cannot find parameter with ID: {}. ", key_id );
        return it->second;
    }

    Json::Value list_parameter_key() const {
        Json::Value node;
        for( int i=0; i<ParameterKey::ParameterKeyCount; i++ ) {
            ParameterKey e = static_cast<ParameterKey>( i );
            std::string keyStr = findParameterString( e );
            node.append( keyStr );
        }
        return node;
    }

    Json::Value dump_parameter_key() const {
        Json::Value node;
        for( int i=0; i<ParameterKey::dump_all; i++ ) {
            ParameterKey e = static_cast<ParameterKey>( i );
            std::string keyStr = findParameterString( e );
            node[ keyStr ] = Json::nullValue;
        }
        get( node );
        return node;
    }


public:

    // Non copyable non movable as we create closure with "this"
    Impl( const Impl& ) = delete;
    Impl( Impl&& ) = delete;

    Impl( const std::string& conf_file_path,
          const std::string& cred_file_path,
          ReadRegisterCallback f_user_read_register,
          WriteRegisterCallback f_user_write_register,
          AsynchErrorCallback f_user_asynch_error )
        : Impl( conf_file_path, cred_file_path )
    {
        TRY
            Debug( "Calling Impl public constructor" );
            const char* ctrl_timeout = getenv( "DRM_CONTROLLER_TIMEOUT_IN_MICRO_SECONDS" );
            const char* ctrl_sleep = getenv( "DRM_CONTROLLER_SLEEP_IN_MICRO_SECONDS" );
<<<<<<< HEAD
=======
            if ( f_user_asynch_error )
                f_asynch_error = f_user_asynch_error;
>>>>>>> de89165e
            mIsHybrid = pnc_initialize_drm_ctrl_ta();
            if ( mIsHybrid ) {
                //  Set logging
                updateCtrlLogLevel( sLogCtrlVerbosity, true );
                //  Set callbacks
                f_read_register = [&]( uint32_t  offset, uint32_t *value ) {
                    return pnc_read_drm_ctrl_ta( offset, value );
                };
                f_write_register = [&]( uint32_t  offset, uint32_t value ) {
                    return pnc_write_drm_ctrl_ta(offset, value );
                };
                // Set sleep period because SW Controller is slower
                if (ctrl_timeout == NULL) {
                    Debug( "DRM_CONTROLLER_TIMEOUT_IN_MICRO_SECONDS variable is not defined" );
                    setenv("DRM_CONTROLLER_TIMEOUT_IN_MICRO_SECONDS", SDK_CTRL_SW_TIMEOUT_IN_US, 0);
                }
                if (ctrl_sleep == NULL) {
                    Debug( "DRM_CONTROLLER_SLEEP_IN_MICRO_SECONDS variable is not defined" );
                    setenv("DRM_CONTROLLER_SLEEP_IN_MICRO_SECONDS", SDK_CTRL_SW_SLEEP_IN_US, 0);
                }
            } else {
                f_read_register = f_user_read_register;
                f_write_register = f_user_write_register;
                if (ctrl_timeout == NULL) {
                    Debug( "DRM_CONTROLLER_TIMEOUT_IN_MICRO_SECONDS variable is not defined" );
                    setenv("DRM_CONTROLLER_TIMEOUT_IN_MICRO_SECONDS", SDK_CTRL_HW_TIMEOUT_IN_US, 0);
                }
                if (ctrl_sleep == NULL) {
                    Debug( "DRM_CONTROLLER_SLEEP_IN_MICRO_SECONDS variable is not defined" );
                    setenv("DRM_CONTROLLER_SLEEP_IN_MICRO_SECONDS", SDK_CTRL_HW_SLEEP_IN_US, 0);
                }
            }
<<<<<<< HEAD
            f_asynch_error = f_user_asynch_error;
=======
>>>>>>> de89165e
            if ( !f_read_register )
                Throw( DRM_BadArg, "Read register callback function must not be NULL. " );
            if ( !f_write_register )
                Throw( DRM_BadArg, "Write register callback function must not be NULL. " );
            if ( !f_asynch_error )
                Throw( DRM_BadArg, "Asynchronous error callback function must not be NULL. " );

            initDrmInterface();
            getHostAndCardInfo();
            pnc_uninitialize_drm_ctrl_ta();
            Debug( "Exiting Impl public constructor" );
        CATCH_AND_THROW
    }

    ~Impl() {
        try {
            TRY
                Debug( "Calling Impl destructor" );
                if ( mSecurityStop && isSessionRunning() ) {
                    Debug( "Security stop triggered: stopping current session" );
                    stopSession();
                } else {
                    stopThread();
                }

            CATCH_AND_THROW
        } catch(...) {}
        unlockDrmToInstance();
        pnc_uninitialize_drm_ctrl_ta();
        Debug( "Exiting Impl destructor" );
        sLogger->flush();
    }

    void activate( const bool& resume_session_request = false ) {
        TRY
            Debug( "Calling 'activate' with 'resume_session_request'={}", resume_session_request );
            pnc_initialize_drm_ctrl_ta();

            if ( isConfigInNodeLock() ) {
                // Install the node-locked license
                installNodelockedLicense();
                return;
            }
            if ( isDrmCtrlInNodelock() ) {
                Throw( DRM_BadUsage, "DRM Controller is locked in Node-Locked licensing mode: "
                                    "To use other modes you must reprogram the FPGA device. " );
            }

            // Load derived product if any
            loadDerivedProduct( mDerivedProduct );

            if ( !isSessionRunning() ) {
                // Start new session if no session is currently pending
                startSession();

            } else {
                // Recover pending session
                if ( mSessionID.empty() )
                    mSessionID = toUpHex( readMailbox<uint64_t>( eMailboxOffset::MB_SESSION_0 ) );

                if ( resume_session_request && isLicenseActive() ) {
                    Debug( "A session is still pending and latest license is still valid: "
                           "pending session is kept" );
                    resumeSession();
                } else {
                    Debug( "A session is still pending but latest license has expired: "
                           "pending session will be stopped and a new one will be created" );
                    stopSession();
                    startSession();
                }
            }
            mThreadExit = false;
            startLicenseContinuityThread();
            if ( mHealthPeriod )
                startHealthContinuityThread();
            else
                Debug( "Health background thread is not started ");
            mSecurityStop = true;
        CATCH_AND_THROW
    }

    void deactivate( const bool& pause_session_request = false ) {
        TRY
            Debug( "Calling 'deactivate' with 'pause_session_request'={}", pause_session_request );

            if ( isConfigInNodeLock() ) {
                return;
            }
            if ( !isSessionRunning() ) {
                Debug( "No session is currently running" );
                return;
            }
            if ( pause_session_request )
                pauseSession();
            else
                stopSession();
            pnc_uninitialize_drm_ctrl_ta();
        CATCH_AND_THROW
    }

    void get( Json::Value& json_value ) const {
        TRY
            for( const std::string& key_str : json_value.getMemberNames() ) {
                const ParameterKey key_id = findParameterKey( key_str );
                Debug2( "Getting parameter '{}'", key_str );
                switch( key_id ) {
                    case ParameterKey::log_verbosity: {
                        uint32_t logVerbosity = static_cast<uint32_t>( sLogConsoleVerbosity );
                        json_value[key_str] = logVerbosity;
                        Debug( "Get value of parameter '{}' (ID={}): {}", key_str, key_id,
                                logVerbosity );
                        break;
                    }
                    case ParameterKey::log_format: {
                        json_value[key_str] = sLogConsoleFormat;
                        Debug( "Get value of parameter '{}' (ID={}): {}", key_str, key_id,
                                sLogConsoleFormat );
                        break;
                    }
                    case ParameterKey::log_file_verbosity: {
                        uint32_t logVerbosity = static_cast<uint32_t>( sLogFileVerbosity );
                        json_value[key_str] = logVerbosity;
                        Debug( "Get value of parameter '{}' (ID={}): {}", key_str, key_id,
                                logVerbosity );
                        break;
                    }
                    case ParameterKey::log_file_format: {
                        json_value[key_str] = sLogFileFormat;
                        Debug( "Get value of parameter '{}' (ID={}): {}", key_str, key_id,
                                sLogFileFormat );
                        break;
                    }
                    case ParameterKey::log_file_path: {
                        json_value[key_str] = sLogFilePath;
                        Debug( "Get value of parameter '{}' (ID={}): {}", key_str, key_id,
                                sLogFilePath );
                        break;
                    }
                    case ParameterKey::log_file_type: {
                        json_value[key_str] = (uint32_t)sLogFileType;
                        Debug( "Get value of parameter '{}' (ID={}): {}", key_str, key_id,
                               sLogFileType );
                        break;
                    }
                    case ParameterKey::log_file_rotating_num: {
                        json_value[key_str] = (uint32_t)sLogFileRotatingNum;
                        Debug( "Get value of parameter '{}' (ID={}): {}", key_str, key_id,
                               sLogFileRotatingNum );
                        break;
                    }
                    case ParameterKey::log_file_rotating_size: {
                        json_value[key_str] = (uint32_t)sLogFileRotatingSize;
                        Debug( "Get value of parameter '{}' (ID={}): {} KB", key_str, key_id,
                               sLogFileRotatingSize );
                        break;
                    }
                    case ParameterKey::license_type: {
                        auto it = LicenseTypeStringMap.find( mLicenseType );
                        if ( it == LicenseTypeStringMap.end() )
                            Unreachable( "License_type '{}' is missing in LicenseTypeStringMap. ", (uint32_t)mLicenseType ); //LCOV_EXCL_LINE
                        std::string license_type_str = it->second;
                        json_value[key_str] = license_type_str;
                        Debug( "Get value of parameter '{}' (ID={}): {}", key_str, key_id,
                                license_type_str );
                        break;
                    }
                    case ParameterKey::license_duration: {
                        json_value[key_str] = mLicenseDuration;
                        Debug( "Get value of parameter '{}' (ID={}): {}", key_str, key_id,
                                mLicenseDuration );
                        break;
                    }
                    case ParameterKey::num_activators: {
                        uint32_t nbActivators = 0;
                        getNumActivator( nbActivators );
                        json_value[key_str] = nbActivators;
                        Debug( "Get value of parameter '{}' (ID={}): {}", key_str, key_id,
                                nbActivators );
                        break;
                    }
                    case ParameterKey::session_id: {
                        json_value[key_str] = mSessionID;
                        Debug( "Get value of parameter '{}' (ID={}): {}", key_str, key_id,
                                mSessionID );
                        break;
                    }
                    case ParameterKey::session_status: {
                        bool status = isSessionRunning();
                        json_value[key_str] = status;
                        Debug( "Get value of parameter '{}' (ID={}): {}", key_str, key_id,
                               status );
                        break;
                    }
                    case ParameterKey::license_status: {
                        bool status = isLicenseActive();
                        json_value[key_str] = status;
                        Debug( "Get value of parameter '{}' (ID={}): {}", key_str, key_id,
                               status );
                        break;
                    }
                    case ParameterKey::metered_data: {
                        #if ((JSONCPP_VERSION_MAJOR ) >= 1 and ((JSONCPP_VERSION_MINOR) > 7 or ((JSONCPP_VERSION_MINOR) == 7 and JSONCPP_VERSION_PATCH >= 5)))
                        uint64_t ip_metering = 0;
                        #else
                        // No "int64_t" support with JsonCpp < 1.7.5
                        unsigned long long ip_metering = 0;
                        #endif
                        Json::Value json_request = getMeteringHealth();
                        std::string meteringFileStr = json_request["meteringFile"].asString();
                        if  ( meteringFileStr.size() ) {
                            std::vector<std::string> meteringFileList = splitByLength( meteringFileStr, 32 );
                            std::vector<std::string> meteringDataList = std::vector<std::string>(meteringFileList.begin() + 2, meteringFileList.end()-1);
                            Json::Value meteringIntList;
                            for ( auto meteringData: meteringDataList ) {
                                uint32_t ip_idx = (uint32_t)str2int64( meteringData.substr( 0, 16 ) );
                                ip_metering = str2int64( meteringData.substr( 16 ) );
                                Debug("Metering for IP#{}: {}", ip_idx, ip_metering);
                                json_value[key_str].append( ip_metering );
                            }
                        } else {
                            json_value[key_str].append(0);
                        }
                        Debug( "Get value of parameter '{}' (ID={}): {}", key_str, key_id,
                               json_value[key_str].toStyledString() );
                        break;
                    }
                    case ParameterKey::nodelocked_request_file: {
                        if ( mLicenseType != eLicenseType::NODE_LOCKED ) {
                            json_value[key_str] = std::string("Not applicable");
                            Warning( "Parameter only available with Node-Locked licensing" );
                        } else {
                            json_value[key_str] = mNodeLockRequestFilePath;
                            Debug( "Get value of parameter '{}' (ID={}): Node-locked license request file is saved in {}",
                                    key_str, key_id, mNodeLockRequestFilePath );
                        }
                        break;
                    }
                    case ParameterKey::page_ctrlreg:
                    case ParameterKey::page_vlnvfile:
                    case ParameterKey::page_licfile:
                    case ParameterKey::page_tracefile:
                    case ParameterKey::page_meteringfile:
                    case ParameterKey::page_mailbox: {
                        std::string str = getDrmPage( key_id - ParameterKey::page_ctrlreg );
                        json_value[key_str] = str;
                        Debug( "Get value of parameter '{}' (ID={})", key_str, key_id );
                        Info( str );
                        break;
                    }
                    case ParameterKey::hw_report: {
                        std::string str = getDrmReport();
                        json_value[key_str] = str;
                        Debug( "Get value of parameter '{}' (ID={})", key_str, key_id );
                        Info( "Print HW report:\n{}", str );
                        break;
                    }
                    case ParameterKey::drm_frequency: {
                        json_value[key_str] = mFrequencyCurr;
                        Debug( "Get value of parameter '{}' (ID={}): {}", key_str, key_id,
                               mFrequencyCurr );
                        break;
                    }
                    case ParameterKey::drm_license_type: {
                        eLicenseType lic_type;
                        bool is_nodelock = isDrmCtrlInNodelock();
                        bool is_metering = isDrmCtrlInMetering();
                        if ( is_metering )
                            lic_type = eLicenseType::METERED;
                        else if ( is_nodelock )
                            lic_type = eLicenseType::NODE_LOCKED;
                        else
                            lic_type = eLicenseType::NONE;
                        auto it = LicenseTypeStringMap.find( lic_type );
                        std::string status = it->second;
                        json_value[key_str] = status;
                        Debug( "Get value of parameter '{}' (ID={}): {}", key_str, key_id,
                               status );
                        break;
                    }
                    case ParameterKey::bypass_frequency_detection: {
                        json_value[key_str] = mBypassFrequencyDetection;
                        Debug( "Get value of parameter '{}' (ID={}): Method {}", key_str, key_id,
                               mBypassFrequencyDetection );
                        break;
                    }
                    case ParameterKey::frequency_detection_method: {
                        json_value[key_str] = mFreqDetectionMethod;
                        Debug( "Get value of parameter '{}' (ID={}): Method {}", key_str, key_id,
                               mFreqDetectionMethod );
                        break;
                    }
                    case ParameterKey::frequency_detection_threshold: {
                        json_value[key_str] = mFrequencyDetectionThreshold;
                        Debug( "Get value of parameter '{}' (ID={}): {}", key_str, key_id,
                               mFrequencyDetectionThreshold );
                        break;
                    }
                    case ParameterKey::frequency_detection_period: {
                        json_value[key_str] = mFrequencyDetectionPeriod;
                        Debug( "Get value of parameter '{}' (ID={}): {}", key_str, key_id,
                               mFrequencyDetectionPeriod );
                        break;
                    }
                    case ParameterKey::product_info: {
                        json_value[key_str] = mHeaderJsonRequest["product"];
                        Debug( "Get value of parameter '{}' (ID={}): {}", key_str, key_id,
                               mHeaderJsonRequest["product"].toStyledString() );
                        break;
                    }
                    case ParameterKey::token_string: {
                        std::string token_str = getDrmWSClient().getTokenString();
                        json_value[key_str] = token_str;
                        Debug( "Get value of parameter '{}' (ID={}): {}", key_str, key_id,
                               token_str );
                        break;
                    }
                    case ParameterKey::token_validity: {
                        uint32_t validity = getDrmWSClient().getTokenValidity();
                        json_value[key_str] = validity ;
                        Debug( "Get value of parameter '{}' (ID={}): {}", key_str, key_id,
                               validity  );
                        break;
                    }
                    case ParameterKey::token_time_left: {
                        uint32_t time_left = getDrmWSClient().getTokenTimeLeft();
                        json_value[key_str] = time_left;
                        Debug( "Get value of parameter '{}' (ID={}): {}", key_str, key_id,
                               time_left );
                        break;
                    }
                    case ParameterKey::mailbox_size: {
                        uint32_t mbSize = getUserMailboxSize();
                        json_value[key_str] = mbSize;
                        Debug( "Get value of parameter '{}' (ID={}): {}", key_str, key_id,
                               mbSize );
                        break;
                    }
                    case ParameterKey::mailbox_data: {
                        uint32_t mbSize = getUserMailboxSize();
                        std::vector<uint32_t> data_array = readMailbox( eMailboxOffset::MB_USER, mbSize );
                        for( const auto& val: data_array )
                            json_value[key_str].append( val );
                        Debug( "Get value of parameter '{}' (ID={}): {}", key_str, key_id,
                               json_value[key_str].toStyledString() );
                        break;
                    }
                    case ParameterKey::ws_retry_period_long: {
                        json_value[key_str] = mWSRetryPeriodLong;
                        Debug( "Get value of parameter '", key_str,
                                "' (ID=", key_id, "): ", mWSRetryPeriodLong );
                        break;
                    }
                    case ParameterKey::ws_retry_period_short: {
                        json_value[key_str] = mWSRetryPeriodShort;
                        Debug( "Get value of parameter '{}' (ID={}): {}", key_str, key_id,
                               mWSRetryPeriodShort );
                        break;
                    }
                    case ParameterKey::ws_api_retry_duration: {
                        json_value[key_str] = mWSApiRetryDuration ;
                        Debug( "Get value of parameter '{}' (ID={}): {}", key_str, key_id,
                               mWSApiRetryDuration );
                        break;
                    }
                    case ParameterKey::ws_request_timeout: {
                        int32_t req_timeout_sec = (int32_t)(getDrmWSClient().getRequestTimeoutMS() / 1000);
                        json_value[key_str] = req_timeout_sec;
                        Debug( "Get value of parameter '{}' (ID={}): {}", key_str, key_id, req_timeout_sec );
                        break;
                    }
                    case ParameterKey::log_message_level: {
                        uint32_t msgLevel = static_cast<uint32_t>( mDebugMessageLevel );
                        json_value[key_str] = msgLevel;
                        Debug( "Get value of parameter '{}' (ID={}): {}", key_str, key_id,
                               msgLevel );
                        break;
                    }
                    case ParameterKey::custom_field: {
                        uint32_t customField = readMailbox<uint32_t>( eMailboxOffset::MB_CUSTOM_FIELD );
                        json_value[key_str] = customField;
                        Debug( "Get value of parameter '{}' (ID={}): {}", key_str, key_id,
                               customField );
                        break;
                    }
                    case ParameterKey ::list_all: {
                        Json::Value list = list_parameter_key();
                        json_value[key_str] = list;
                        Debug( "Get value of parameter '{}' (ID={}): {}", key_str, key_id,
                               list.toStyledString() );
                        break;
                    }
                    case ParameterKey::dump_all: {
                        Json::Value list = dump_parameter_key();
                        json_value[key_str] = list;
                        Debug( "Get value of parameter '{}' (ID={}): {}", key_str, key_id,
                               list.toStyledString() );
                        break;
                    }
                    case ParameterKey::hdk_compatibility: {
                        std::string hdk_limit = fmt::format( "{}.{}", HDK_COMPATIBILITY_LIMIT_MAJOR, HDK_COMPATIBILITY_LIMIT_MINOR );
                        json_value[key_str] = hdk_limit;
                        Debug( "Get value of parameter '{}' (ID={}): {}", key_str, key_id,
                               hdk_limit );
                        break;
                    }
                    case ParameterKey::health_period: {
                        json_value[key_str] = mHealthPeriod;
                        Debug( "Get value of parameter '{}' (ID={}): {}", key_str, key_id, mHealthPeriod );
                        break;
                    }
                    case ParameterKey::health_retry: {
                        json_value[key_str] = mHealthRetryTimeout;
                        Debug( "Get value of parameter '{}' (ID={}): {}", key_str, key_id, mHealthRetryTimeout );
                        break;
                    }
                    case ParameterKey::health_retry_sleep: {
                        json_value[key_str] = mHealthRetrySleep;
                        Debug( "Get value of parameter '{}' (ID={}): {}", key_str, key_id, mHealthRetrySleep );
                        break;
                    }
                    case ParameterKey::host_data_verbosity: {
                        uint32_t dataLevel = static_cast<uint32_t>( mHostDataVerbosity );
                        json_value[key_str] = dataLevel;
                        Debug( "Get value of parameter '{}' (ID={}): {}", key_str, key_id,
                               dataLevel );
                        break;
                    }
                    case ParameterKey::host_data: {
                        json_value[key_str] = mHostConfigData;
                        Debug( "Get value of parameter '{}' (ID={}): {}", key_str, key_id,
                               mHostConfigData.toStyledString() );
                        break;
                    }
                    case ParameterKey::log_file_append: {
                        json_value[key_str] = sLogFileAppend;
                        Debug( "Get value of parameter '{}' (ID={}): {}", key_str, key_id,
                               sLogFileAppend );
                        break;
                    }
                    case ParameterKey::ws_verbosity: {
                        uint32_t wsVerbosity = getDrmWSClient().getVerbosity();
                        json_value[key_str] = wsVerbosity;
                        Debug( "Get value of parameter '{}' (ID={}): {}", key_str, key_id,
                               wsVerbosity );
                        break;
                    }
                    case ParameterKey::trng_status: {
                        Json::Value trng_status_json;
                        bool securityAlertBit( false );
                        uint32_t adaptiveProportionTestError, repetitionCountTestError;
                        getTrngStatus( securityAlertBit, adaptiveProportionTestError, repetitionCountTestError );
                        trng_status_json["security_alert_bit"] = securityAlertBit;
                        trng_status_json["adaptive_proportion_test_error"] = adaptiveProportionTestError;
                        trng_status_json["repetition_count_test_error"] = repetitionCountTestError;
                        json_value[key_str] = trng_status_json;
                        Debug( "Get value of parameter '{}' (ID={}): {}", key_str, key_id,
                               trng_status_json.toStyledString() );
                        break;
                    }
                    case ParameterKey::num_license_loaded: {
                        uint32_t numberOfLicenseProvisioned;
                        checkDRMCtlrRet( getDrmController().readNumberOfLicenseTimerLoadedStatusRegister(
                                    numberOfLicenseProvisioned ) );
                        json_value[key_str] = numberOfLicenseProvisioned;
                        Debug( "Get value of parameter '{}' (ID={}): {}", key_str, key_id,
                               numberOfLicenseProvisioned );
                        break;
                    }
                    case ParameterKey::derived_product: {
                        json_value[key_str] = mDerivedProduct;
                        Debug( "Get value of parameter '{}' (ID={}): {}", key_str, key_id,
                               mDerivedProduct );
                        break;
                    }
                    case ParameterKey::ws_connection_timeout: {
                        int32_t con_timeout_sec = (int32_t)(getDrmWSClient().getConnectionTimeoutMS() / 1000);
                        json_value[key_str] = con_timeout_sec;
                        Debug( "Get value of parameter '{}' (ID={}): {}", key_str, key_id, con_timeout_sec );
                        break;
                    }
                    case ParameterKey::log_ctrl_verbosity: {
                        uint32_t logVerbosity = static_cast<uint32_t>( sLogCtrlVerbosity );
                        json_value[key_str] = logVerbosity;
                        Debug( "Get value of parameter '{}' (ID={}): {}", key_str, key_id,
                                logVerbosity );
                        break;
                    }
                    case ParameterKey::is_drm_software: {
                        bool is_drm_sw = mIsHybrid;
                        json_value[key_str] = is_drm_sw;
                        Debug( "Get value of parameter '{}' (ID={}): {}", key_str, key_id,
                                is_drm_sw );
                        break;
                    }
                    case ParameterKey::ParameterKeyCount: {
                        uint32_t count = static_cast<uint32_t>( ParameterKeyCount );
                        json_value[key_str] = count;
                        Debug( "Get value of parameter '{}' (ID={}): {}", key_str, key_id,
                               count );
                        break;
                    }
                    default: {
                        Throw( DRM_BadArg, "Parameter '{}' cannot be read. ", key_str );
                        break;
                    }
                }
            }
        CATCH_AND_THROW
    }

    void get( std::string& json_string ) const {
        TRY
            Debug2( "Calling 'get' with in/out string: {}", json_string );
            Json::Value root = parseJsonString( json_string );
            get( root );
            json_string = root.toStyledString();
        CATCH_AND_THROW
    }

    template<typename T> T get( const ParameterKey /*key_id*/ ) const {
        Unreachable( "Default template for get function. " ); //LCOV_EXCL_LINE
    }

    void set( const Json::Value& json_value ) {
        TRY
            for( Json::ValueConstIterator it = json_value.begin() ; it != json_value.end() ; it++ ) {
                std::string key_str = it.key().asString();
                const ParameterKey key_id = findParameterKey( key_str );
                switch( key_id ) {
                    case ParameterKey::log_verbosity: {
                        int32_t verbosityInt = (*it).asInt();
                        sLogConsoleVerbosity = static_cast<spdlog::level::level_enum>( verbosityInt );
                        sLogger->sinks()[0]->set_level( sLogConsoleVerbosity );
                        if ( sLogConsoleVerbosity < sLogger->level() )
                            sLogger->set_level( sLogConsoleVerbosity );
                        Debug( "Set parameter '{}' (ID={}) to value: {}", key_str, key_id,
                                verbosityInt );
                        break;
                    }
                    case ParameterKey::log_format: {
                        std::string logFormat = (*it).asString();
                        sLogger->sinks()[0]->set_pattern( logFormat );
                        sLogConsoleFormat = logFormat;
                        Debug( "Set parameter '{}' (ID={}) to value: {}", key_str, key_id,
                                sLogConsoleFormat );
                        break;
                    }
                    case ParameterKey::log_file_verbosity: {
                        int32_t verbosityInt = (*it).asInt();
                        sLogFileVerbosity = static_cast<spdlog::level::level_enum>( verbosityInt );
                        sLogger->sinks()[1]->set_level( sLogFileVerbosity );
                        if ( sLogFileVerbosity < sLogger->level() )
                            sLogger->set_level( sLogFileVerbosity );
                        Debug( "Set parameter '{}' (ID={}) to value: {}", key_str, key_id,
                               verbosityInt);
                        break;
                    }
                    case ParameterKey::log_file_format: {
                        sLogFileFormat = (*it).asString();
                        if ( sLogger->sinks().size() > 1 ) {
                            sLogger->sinks()[1]->set_pattern( sLogFileFormat );
                        }
                        Debug( "Set parameter '{}' (ID={}) to value: {}", key_str, key_id,
                               sLogFileFormat );
                        break;
                    }
                    case ParameterKey::frequency_detection_threshold: {
                        mFrequencyDetectionThreshold = (*it).asDouble();
                        Debug( "Set parameter '{}' (ID={}) to value: {}", key_str, key_id,
                               mFrequencyDetectionThreshold );
                        break;
                    }
                    case ParameterKey::frequency_detection_period: {
                        mFrequencyDetectionPeriod = (*it).asUInt();
                        Debug( "Set parameter '{}' (ID={}) to value: {}", key_str, key_id,
                               mFrequencyDetectionPeriod );
                        break;
                    }
                    case ParameterKey::custom_field: {
                        uint32_t customField = (*it).asUInt();
                        writeMailbox<uint32_t>( eMailboxOffset::MB_CUSTOM_FIELD, customField );
                        Debug( "Set parameter '{}' (ID={}) to value: {}", key_str, key_id,
                               customField );
                        break;
                    }
                    case ParameterKey::mailbox_data: {
                        if ( !(*it).isArray() )
                            Throw( DRM_BadArg, "Value must be an array of integers. " );
                        std::vector<uint32_t> data_array;
                        for( Json::ValueConstIterator itr = (*it).begin(); itr != (*it).end(); itr++ )
                            data_array.push_back( (*itr).asUInt() );
                        writeMailbox( eMailboxOffset::MB_USER, data_array );
                        Debug( "Set parameter '{}' (ID={}) to value: {}", key_str, key_id,
                               (*it).toStyledString());
                        break;
                    }
                    case ParameterKey::ws_retry_period_long: {
                        uint32_t retry_period = (*it).asUInt();
                        if ( retry_period <= mWSRetryPeriodShort )
                            Throw( DRM_BadArg,
                                    "ws_retry_period_long ({}) must be greater than ws_retry_period_short ({}). ",
                                    retry_period, mWSRetryPeriodShort );
                        mWSRetryPeriodLong = retry_period;
                        Debug( "Set parameter '{}' (ID={}) to value: {}", key_str, key_id,
                               mWSRetryPeriodLong );
                        break;
                    }
                    case ParameterKey::ws_retry_period_short: {
                        uint32_t retry_period = (*it).asUInt();
                        if ( mWSRetryPeriodLong <= retry_period )
                            Throw( DRM_BadArg,
                                    "ws_retry_period_long ({}) must be greater than ws_retry_period_short ({}). ",
                                    mWSRetryPeriodLong, retry_period );
                        mWSRetryPeriodShort = retry_period;
                        Debug( "Set parameter '{}' (ID={}) to value: {}", key_str, key_id,
                               mWSRetryPeriodShort );
                        break;
                    }
                    case ParameterKey::ws_api_retry_duration: {
                        mWSApiRetryDuration = (*it).asUInt();
                        Debug( "Set parameter '{}' (ID={}) to value: {}", key_str, key_id,
                               mWSApiRetryDuration );
                        break;
                    }
                    case ParameterKey::trigger_async_callback: {
                        std::string custom_msg = (*it).asString();
                        Exception e( DRM_Debug, custom_msg );
                        f_asynch_error( e.what() );
                        sLogger->flush();
                        Debug( "Set parameter '{}' (ID={}) to value: {}", key_str, key_id,
                               custom_msg );
                        break;
                    }
                    case ParameterKey::log_message_level: {
                        int32_t message_level = (*it).asInt();
                        if ( ( message_level < spdlog::level::trace)
                          || ( message_level > spdlog::level::off) )
                            Throw( DRM_BadArg, "log_message_level ({}) is out of range [{:d}:{:d}] ",
                                    message_level, (int32_t)spdlog::level::trace, (int32_t)spdlog::level::off );
                        mDebugMessageLevel = static_cast<spdlog::level::level_enum>( message_level );
                        Debug( "Set parameter '{}' (ID={}) to value {}", key_str, key_id,
                                message_level );
                        break;
                    }
                    case ParameterKey::log_message: {
                        std::string custom_msg = (*it).asString();
                        SPDLOG_LOGGER_CALL( sLogger, (spdlog::level::level_enum)mDebugMessageLevel, custom_msg);
                        break;
                    }
                    case ParameterKey::derived_product: {
                        std::string vln_str = (*it).asString();
                        if ( isSessionRunning() )
                            Throw( DRM_BadUsage, "Derived product cannot be loaded if a session is still running. " );
                        loadDerivedProduct( vln_str );
                        Debug( "Set parameter '{}' (ID={}) to value {}", key_str, key_id, vln_str );
                        break;
                    }
                    case ParameterKey::log_ctrl_verbosity: {
                        int32_t verbosityInt = (*it).asInt();
                        eCtrlLogVerbosity level_e = static_cast<eCtrlLogVerbosity>( verbosityInt );
                        updateCtrlLogLevel( level_e );
                        Debug( "Set parameter '{}' (ID={}) to value: {}", key_str, key_id,
                               verbosityInt);
                        break;
                    }
                    default:
                        Throw( DRM_BadArg, "Parameter '{}' cannot be overwritten. ", key_str );
                }
            }
        CATCH_AND_THROW
    }

    void set( const std::string& json_string ) {
        Debug2( "Calling 'set' with in/out string: {}", json_string );
        Json::Value root = parseJsonString( json_string );
        set( root );
    }

    template<typename T> void set( const ParameterKey /*key_id*/, const T& /*value*/ ) {}

};

/*************************************/
// DrmManager::Impl class definition
/*************************************/

#define IMPL_GET_BODY \
    Json::Value json_value; \
    std::string key_str = findParameterString( key_id ); \
    json_value[key_str] = Json::nullValue; \
    get( json_value );


template<> std::string DrmManager::Impl::get( const ParameterKey key_id ) const {
    TRY
        IMPL_GET_BODY
        if ( json_value[key_str].isString() )
            return json_value[key_str].asString();
        return json_value[key_str].toStyledString();
    CATCH_AND_THROW
}

template<> bool DrmManager::Impl::get( const ParameterKey key_id ) const {
    TRY
        IMPL_GET_BODY
        return json_value[key_str].asBool();
    CATCH_AND_THROW
}

template<> int32_t DrmManager::Impl::get( const ParameterKey key_id ) const {
    TRY
        IMPL_GET_BODY
        return json_value[key_str].asInt();
    CATCH_AND_THROW
}

template<> uint32_t DrmManager::Impl::get( const ParameterKey key_id ) const {
    TRY
        IMPL_GET_BODY
        return json_value[key_str].asUInt();
    CATCH_AND_THROW
}

template<> int64_t DrmManager::Impl::get( const ParameterKey key_id ) const {
    TRY
        IMPL_GET_BODY
        return json_value[key_str].asInt64();
    CATCH_AND_THROW
}

template<> uint64_t DrmManager::Impl::get( const ParameterKey key_id ) const {
    TRY
        IMPL_GET_BODY
        return json_value[key_str].asUInt64();
    CATCH_AND_THROW
}

template<> float DrmManager::Impl::get( const ParameterKey key_id ) const {
    TRY
        IMPL_GET_BODY
        return json_value[key_str].asFloat();
    CATCH_AND_THROW
}

template<> double DrmManager::Impl::get( const ParameterKey key_id ) const {
    TRY
        IMPL_GET_BODY
        return json_value[key_str].asDouble();
    CATCH_AND_THROW
}

#define IMPL_SET_BODY \
    Json::Value json_value; \
    std::string key_str = findParameterString( key_id ); \
    json_value[key_str] = value; \
    set( json_value );


template<> void DrmManager::Impl::set( const ParameterKey key_id, const std::string& value ) {
    TRY
        IMPL_SET_BODY
    CATCH_AND_THROW
}

template<> void DrmManager::Impl::set( const ParameterKey key_id, const bool& value ) {
    TRY
        IMPL_SET_BODY
    CATCH_AND_THROW
}

template<> void DrmManager::Impl::set( const ParameterKey key_id, const int32_t& value ) {
    TRY
        IMPL_SET_BODY
    CATCH_AND_THROW
}

template<> void DrmManager::Impl::set( const ParameterKey key_id, const uint32_t& value ) {
    TRY
        IMPL_SET_BODY
    CATCH_AND_THROW
}

template<> void DrmManager::Impl::set( const ParameterKey key_id, const int64_t& value ) {
    TRY
        Json::Value json_value;
        std::string key_str = findParameterString( key_id );
        json_value[key_str] = Json::Int64( value );
        set( json_value );
    CATCH_AND_THROW
}

template<> void DrmManager::Impl::set( const ParameterKey key_id, const uint64_t& value ) {
    TRY
        Json::Value json_value;
        std::string key_str = findParameterString( key_id );
        json_value[key_str] = Json::UInt64( value );
        set( json_value );
    CATCH_AND_THROW
}

template<> void DrmManager::Impl::set( const ParameterKey key_id, const float& value ) {
    TRY
        IMPL_SET_BODY
    CATCH_AND_THROW
}

template<> void DrmManager::Impl::set( const ParameterKey key_id, const double& value ) {
    TRY
        IMPL_SET_BODY
    CATCH_AND_THROW
}


/*************************************/
// DrmManager class definition
/*************************************/

DrmManager::DrmManager( const std::string& conf_file_path,
                    const std::string& cred_file_path,
                    ReadRegisterCallback read_register,
                    WriteRegisterCallback write_register,
                    AsynchErrorCallback async_error )
    : pImpl( new Impl( conf_file_path, cred_file_path, read_register, write_register, async_error ) ) {
}

DrmManager::~DrmManager() {
    delete pImpl;
    pImpl = nullptr;
}


void DrmManager::activate( const bool& resume_session ) {
    pImpl->activate( resume_session );
}

void DrmManager::deactivate( const bool& pause_session ) {
    pImpl->deactivate( pause_session );
}

void DrmManager::get( Json::Value& json_value ) const {
    pImpl->get( json_value );
}

void DrmManager::get( std::string& json_string ) const {
    pImpl->get( json_string );
}

template<typename T> T DrmManager::get( const ParameterKey key ) const {
    return pImpl->get<T>( key );
}

template<> std::string DrmManager::get( const ParameterKey key ) const { return pImpl->get<std::string>( key ); }
template<> bool DrmManager::get( const ParameterKey key ) const { return pImpl->get<bool>( key ); }
template<> int32_t DrmManager::get( const ParameterKey key ) const { return pImpl->get<int32_t>( key ); }
template<> uint32_t DrmManager::get( const ParameterKey key ) const { return pImpl->get<uint32_t>( key ); }
template<> int64_t DrmManager::get( const ParameterKey key ) const { return pImpl->get<int64_t>( key ); }
template<> uint64_t DrmManager::get( const ParameterKey key ) const { return pImpl->get<uint64_t>( key ); }
template<> float DrmManager::get( const ParameterKey key ) const { return pImpl->get<float>( key ); }
template<> double DrmManager::get( const ParameterKey key ) const { return pImpl->get<double>( key ); }

void DrmManager::set( const std::string& json_string ) {
    pImpl->set( json_string );
}

void DrmManager::set( const Json::Value& json_value ) {
    pImpl->set( json_value );
}

template<typename T>
void DrmManager::set( const ParameterKey key, const T& value ) {
    pImpl->set<T>( key, value );
}

template<> void DrmManager::set( const ParameterKey key, const std::string& value ) { pImpl->set<std::string>( key, value ); }
template<> void DrmManager::set( const ParameterKey key, const bool& value ) { pImpl->set<bool>( key, value ); }
template<> void DrmManager::set( const ParameterKey key, const int32_t& value ) { pImpl->set<int32_t>( key, value ); }
template<> void DrmManager::set( const ParameterKey key, const uint32_t& value ) { pImpl->set<uint32_t>( key, value ); }
template<> void DrmManager::set( const ParameterKey key, const int64_t& value ) { pImpl->set<int64_t>( key, value ); }
template<> void DrmManager::set( const ParameterKey key, const uint64_t& value ) { pImpl->set<uint64_t>( key, value ); }
template<> void DrmManager::set( const ParameterKey key, const float& value ) { pImpl->set<float>( key, value ); }
template<> void DrmManager::set( const ParameterKey key, const double& value ) { pImpl->set<double>( key, value ); }

}
}<|MERGE_RESOLUTION|>--- conflicted
+++ resolved
@@ -98,17 +98,17 @@
 size_t Accelize::DRM::DrmManager::s_pnc_tzsize = 0;
 uint32_t Accelize::DRM::DrmManager::s_pnc_page_offset = 0;
 
-const std::string Accelize::DRM::DrmManager::DRM_SELF_TEST_ERROR_MESSAGE = std::string(
+const std::string Accelize::DRM::DrmManager::DRM_SELF_TEST_ERROR_MESSAGE = std::string( 
         "Could not access DRM Controller registers.\nPlease verify:\n"
                         "\t-The read/write callbacks implementation in the SW application: verify it uses the correct offset address of DRM Controller IP in the design address space.\n"
         "\t-The DRM Controller IP instantiation in the FPGA design: verify the correctness of 16-bit address received by the AXI-Lite port of the DRM Controller.\n" );
 
-const std::string Accelize::DRM::DrmManager::DRM_CONNECTION_ERROR_MESSAGE = std::string(
+const std::string Accelize::DRM::DrmManager::DRM_CONNECTION_ERROR_MESSAGE = std::string( 
         "\n!!! The issue could either be caused by a networking problem, by a firewall or NAT blocking incoming traffic or by a wrong server address. "
                         "Please verify your configuration and try again !!!\n" );
-
+                        
 const std::string Accelize::DRM::DrmManager::DRM_CTRL_TA_INIT_ERROR_MESSAGE = std::string(
-        "Please verify:\n"
+        "Please verify:\n" 
         "\t- the DRM Controller instance in the PL is at the right offset address.\n"
         "\t- the PUF has been registered.\n" );
 
@@ -139,25 +139,20 @@
     int32_t pnc_write_drm_ctrl_ta( uint32_t addr, uint32_t value ) {
         if (addr == 0) {
             if (value > 5)
-                Throw( DRM_Fatal, "Invalid DRM Controller page index {}. ", value );
+                Throw( DRM_Fatal, "Invalid DRM Controller page index {}. ", value );                
             s_pnc_page_offset = s_pnc_tzvaddr[value];
         }
         *(s_pnc_tzvaddr + s_pnc_page_offset + (addr >> 2)) = value;
         return 0;
     }
-
-<<<<<<< HEAD
-    bool pnc_initialize_drm_ctrl_ta() {
-        int err = 0;
-=======
+    
     bool pnc_initialize_drm_ctrl_ta() const {
         int err = 0;
         if ( s_pnc_session != nullptr) {
             Debug( "Found and reuse an existing ProvenCore session. " );
             return true;
         }
->>>>>>> de89165e
-        err = pnc_session_new(PNC_ALLOC_SIZE, &s_pnc_session);
+        err = pnc_session_new(PNC_ALLOC_SIZE, &s_pnc_session); 
         if ( err == -ENODEV ) {
             Info( "Provencecore driver is not loaded" );
             return false;
@@ -175,7 +170,7 @@
                         sleep(1);
                         continue;
                     }
-                    Throw( DRM_PncInitError, "Failed to configure ProvenCore for DRM Controller TA: {}. ",
+                    Throw( DRM_PncInitError, "Failed to configure ProvenCore for DRM Controller TA: {}. ", 
                         strerror(errno) );
                 }
                 break;
@@ -186,17 +181,13 @@
             Debug( "ProvenCore session configured for DRM Controller TA. " );
 
             // get virtual address and size of shared memory region
-<<<<<<< HEAD
-            if ( pnc_session_getinfo(s_pnc_session, (void**)&s_pnc_tzvaddr, &s_pnc_tzsize) < 0) {
-=======
             ret = pnc_session_getinfo(s_pnc_session, (void**)&s_pnc_tzvaddr, &s_pnc_tzsize);
             if ( ret < 0) {
->>>>>>> de89165e
-                Throw( DRM_PncInitError, "Failed to get information from DRM Controller TA: {}. ",
+                Throw( DRM_PncInitError, "Failed to get information from DRM Controller TA: {}. ", 
                     strerror(errno) );
             }
             if (s_pnc_tzvaddr == NULL) {
-                Throw( DRM_PncInitError, "Failed to create shared memory for DRM Controller TA: {}. ",
+                Throw( DRM_PncInitError, "Failed to create shared memory for DRM Controller TA: {}. ", 
                     strerror(errno) );
             }
             Debug( "DRM Controller TA information collected. " );
@@ -207,18 +198,12 @@
             if ( (ret < 0) || (response != 0) ) {
                 std::string msg = fmt::format( "Failed to initialize DRM Controller TA: retcode={} / response={}. ", strerror(errno), response );
                 msg += DRM_CTRL_TA_INIT_ERROR_MESSAGE;
-                msg += fmt::format(
-                    "For more details refer to the online documentation: {}/drm_hardware_integration.html#xilinx-r-som-boards",
+                msg += fmt::format( 
+                    "For more details refer to the online documentation: {}/drm_hardware_integration.html#xilinx-r-som-boards", 
                     DRM_DOC_LINK );
                 Throw( DRM_PncInitError, msg );
             }
-<<<<<<< HEAD
-            Debug( "DRM Controller TA initialized. " );
-
-            Debug( "DRM Controller TA ready to operate. " );
-=======
             Debug( "DRM Controller TA initialized and ready to operate." );
->>>>>>> de89165e
             return true;
         }
         catch( const Exception &e ) {
@@ -227,12 +212,8 @@
             throw;
         }
     }
-
-<<<<<<< HEAD
-    void pnc_uninitialize_drm_ctrl_ta() {
-=======
+    
     void pnc_uninitialize_drm_ctrl_ta() const {
->>>>>>> de89165e
         pnc_session_destroy( s_pnc_session );
         s_pnc_session = nullptr;
         Debug( "Provencore session closed. " );
@@ -263,7 +244,7 @@
 
     const char* SDK_CTRL_HW_SLEEP_IN_US = "100";
     const char* SDK_CTRL_SW_SLEEP_IN_US = "10000";
-
+    
     const char* SDK_CTRL_SW_TIMEOUT_IN_US = "1000000000";
     const char* SDK_CTRL_HW_TIMEOUT_IN_US = "10000000";
 
@@ -302,7 +283,7 @@
     bool         sLogFileAppend       = false;
     size_t       sLogFileRotatingSize = 100*1024; ///< Size max in KBytes of the log roating file
     size_t       sLogFileRotatingNum  = 3;
-
+    
     eCtrlLogVerbosity sLogCtrlVerbosity = eCtrlLogVerbosity::ERROR;
 
     // Function callbacks
@@ -473,7 +454,7 @@
                         Json::uintValue, (uint32_t)sLogFileRotatingSize ).asUInt();
                 sLogFileRotatingNum = JVgetOptional( param_lib, "log_file_rotating_num",
                         Json::uintValue, (uint32_t)sLogFileRotatingNum ).asUInt();
-
+                
                 // Software Controller logging
                 sLogCtrlVerbosity = static_cast<eCtrlLogVerbosity>( JVgetOptional(
                         param_lib, "log_ctrl_verbosity", Json::uintValue, (uint32_t)sLogCtrlVerbosity ).asUInt() );
@@ -611,20 +592,20 @@
             std::cout << "Failed to update logging settings: " << ex.what() << std::endl; //LCOV_EXCL_LINE
         }
     }
-
+    
     void checkCtrlLogLevel( eCtrlLogVerbosity level_e ) {
         if ( LogCtrlLevelMap.find( level_e ) == LogCtrlLevelMap.end() ) {
             Throw( DRM_BadArg, "Invalid log level for SW Controller: {}", level_e );
         }
     }
-
+    
     void updateCtrlLogLevel( eCtrlLogVerbosity level_e, bool force = false ) {
         checkCtrlLogLevel( level_e );
         if ( force || ( level_e != sLogCtrlVerbosity ) ) {
             uint32_t level_id = LogCtrlLevelMap.find( level_e )->second;
             Debug( "Updating log level for SW Controller with ID {} ({})", level_id, level_e );
             if ( pnc_session_request(s_pnc_session, level_id, 0) < 0) {
-                Throw( DRM_PncInitError, "Failed to set the log level of the DRM Controller TA to {}: {}. ",
+                Throw( DRM_PncInitError, "Failed to set the log level of the DRM Controller TA to {}: {}. ", 
                         level_id, strerror(errno) );
             }
             Debug( "Updating log level for SW Controller from {} to {}", sLogCtrlVerbosity, level_e );
@@ -1866,7 +1847,7 @@
             Debug( "Frequency detection sequence is bypassed." );
             return;
         }
-
+        
         if ( mIsHybrid ){
             Debug( "SW DRM Controller: no frequency detection is performed" );
             mFreqDetectionMethod = 0;
@@ -1874,7 +1855,7 @@
             mFrequencyCurr = 0.001;
             return;
         }
-
+        
         int ret = writeDrmAddress(0, 0 );
         ret |= readDrmAddress( REG_FREQ_DETECTION_VERSION, reg );
         if ( ret != 0 ) {
@@ -2499,11 +2480,8 @@
             Debug( "Calling Impl public constructor" );
             const char* ctrl_timeout = getenv( "DRM_CONTROLLER_TIMEOUT_IN_MICRO_SECONDS" );
             const char* ctrl_sleep = getenv( "DRM_CONTROLLER_SLEEP_IN_MICRO_SECONDS" );
-<<<<<<< HEAD
-=======
             if ( f_user_asynch_error )
                 f_asynch_error = f_user_asynch_error;
->>>>>>> de89165e
             mIsHybrid = pnc_initialize_drm_ctrl_ta();
             if ( mIsHybrid ) {
                 //  Set logging
@@ -2536,20 +2514,14 @@
                     setenv("DRM_CONTROLLER_SLEEP_IN_MICRO_SECONDS", SDK_CTRL_HW_SLEEP_IN_US, 0);
                 }
             }
-<<<<<<< HEAD
-            f_asynch_error = f_user_asynch_error;
-=======
->>>>>>> de89165e
             if ( !f_read_register )
                 Throw( DRM_BadArg, "Read register callback function must not be NULL. " );
             if ( !f_write_register )
                 Throw( DRM_BadArg, "Write register callback function must not be NULL. " );
             if ( !f_asynch_error )
                 Throw( DRM_BadArg, "Asynchronous error callback function must not be NULL. " );
-
             initDrmInterface();
             getHostAndCardInfo();
-            pnc_uninitialize_drm_ctrl_ta();
             Debug( "Exiting Impl public constructor" );
         CATCH_AND_THROW
     }
@@ -2576,7 +2548,6 @@
     void activate( const bool& resume_session_request = false ) {
         TRY
             Debug( "Calling 'activate' with 'resume_session_request'={}", resume_session_request );
-            pnc_initialize_drm_ctrl_ta();
 
             if ( isConfigInNodeLock() ) {
                 // Install the node-locked license
@@ -2636,7 +2607,6 @@
                 pauseSession();
             else
                 stopSession();
-            pnc_uninitialize_drm_ctrl_ta();
         CATCH_AND_THROW
     }
 
@@ -3235,60 +3205,60 @@
 
 template<> std::string DrmManager::Impl::get( const ParameterKey key_id ) const {
     TRY
-        IMPL_GET_BODY
-        if ( json_value[key_str].isString() )
-            return json_value[key_str].asString();
-        return json_value[key_str].toStyledString();
+		IMPL_GET_BODY
+		if ( json_value[key_str].isString() )
+		    return json_value[key_str].asString();
+		return json_value[key_str].toStyledString();
     CATCH_AND_THROW
 }
 
 template<> bool DrmManager::Impl::get( const ParameterKey key_id ) const {
-    TRY
-        IMPL_GET_BODY
-        return json_value[key_str].asBool();
-    CATCH_AND_THROW
+	TRY
+		IMPL_GET_BODY
+		return json_value[key_str].asBool();
+	CATCH_AND_THROW
 }
 
 template<> int32_t DrmManager::Impl::get( const ParameterKey key_id ) const {
-    TRY
-        IMPL_GET_BODY
-        return json_value[key_str].asInt();
-    CATCH_AND_THROW
+	TRY
+		IMPL_GET_BODY
+		return json_value[key_str].asInt();
+	CATCH_AND_THROW
 }
 
 template<> uint32_t DrmManager::Impl::get( const ParameterKey key_id ) const {
-    TRY
-        IMPL_GET_BODY
-        return json_value[key_str].asUInt();
-    CATCH_AND_THROW
+	TRY
+		IMPL_GET_BODY
+		return json_value[key_str].asUInt();
+	CATCH_AND_THROW
 }
 
 template<> int64_t DrmManager::Impl::get( const ParameterKey key_id ) const {
-    TRY
-        IMPL_GET_BODY
-        return json_value[key_str].asInt64();
-    CATCH_AND_THROW
+	TRY
+		IMPL_GET_BODY
+		return json_value[key_str].asInt64();
+	CATCH_AND_THROW
 }
 
 template<> uint64_t DrmManager::Impl::get( const ParameterKey key_id ) const {
-    TRY
-        IMPL_GET_BODY
-        return json_value[key_str].asUInt64();
-    CATCH_AND_THROW
+	TRY
+		IMPL_GET_BODY
+		return json_value[key_str].asUInt64();
+	CATCH_AND_THROW
 }
 
 template<> float DrmManager::Impl::get( const ParameterKey key_id ) const {
-    TRY
-        IMPL_GET_BODY
-        return json_value[key_str].asFloat();
-    CATCH_AND_THROW
+	TRY
+		IMPL_GET_BODY
+		return json_value[key_str].asFloat();
+	CATCH_AND_THROW
 }
 
 template<> double DrmManager::Impl::get( const ParameterKey key_id ) const {
-    TRY
-        IMPL_GET_BODY
-        return json_value[key_str].asDouble();
-    CATCH_AND_THROW
+	TRY
+		IMPL_GET_BODY
+		return json_value[key_str].asDouble();
+	CATCH_AND_THROW
 }
 
 #define IMPL_SET_BODY \
@@ -3299,57 +3269,57 @@
 
 
 template<> void DrmManager::Impl::set( const ParameterKey key_id, const std::string& value ) {
-    TRY
-        IMPL_SET_BODY
-    CATCH_AND_THROW
+	TRY
+		IMPL_SET_BODY
+	CATCH_AND_THROW
 }
 
 template<> void DrmManager::Impl::set( const ParameterKey key_id, const bool& value ) {
-    TRY
-        IMPL_SET_BODY
-    CATCH_AND_THROW
+	TRY
+		IMPL_SET_BODY
+	CATCH_AND_THROW
 }
 
 template<> void DrmManager::Impl::set( const ParameterKey key_id, const int32_t& value ) {
-    TRY
-        IMPL_SET_BODY
-    CATCH_AND_THROW
+	TRY
+		IMPL_SET_BODY
+	CATCH_AND_THROW
 }
 
 template<> void DrmManager::Impl::set( const ParameterKey key_id, const uint32_t& value ) {
-    TRY
-        IMPL_SET_BODY
-    CATCH_AND_THROW
+	TRY
+		IMPL_SET_BODY
+	CATCH_AND_THROW
 }
 
 template<> void DrmManager::Impl::set( const ParameterKey key_id, const int64_t& value ) {
-    TRY
-        Json::Value json_value;
-        std::string key_str = findParameterString( key_id );
-        json_value[key_str] = Json::Int64( value );
-        set( json_value );
-    CATCH_AND_THROW
+	TRY
+		Json::Value json_value;
+		std::string key_str = findParameterString( key_id );
+		json_value[key_str] = Json::Int64( value );
+		set( json_value );
+	CATCH_AND_THROW
 }
 
 template<> void DrmManager::Impl::set( const ParameterKey key_id, const uint64_t& value ) {
-    TRY
-        Json::Value json_value;
-        std::string key_str = findParameterString( key_id );
-        json_value[key_str] = Json::UInt64( value );
-        set( json_value );
-    CATCH_AND_THROW
+	TRY
+		Json::Value json_value;
+		std::string key_str = findParameterString( key_id );
+		json_value[key_str] = Json::UInt64( value );
+		set( json_value );
+	CATCH_AND_THROW
 }
 
 template<> void DrmManager::Impl::set( const ParameterKey key_id, const float& value ) {
-    TRY
-        IMPL_SET_BODY
-    CATCH_AND_THROW
+	TRY
+		IMPL_SET_BODY
+	CATCH_AND_THROW
 }
 
 template<> void DrmManager::Impl::set( const ParameterKey key_id, const double& value ) {
-    TRY
-        IMPL_SET_BODY
-    CATCH_AND_THROW
+	TRY
+		IMPL_SET_BODY
+	CATCH_AND_THROW
 }
 
 
