/*
Copyright (C) 2018, Accelize

Licensed under the Apache License, Version 2.0 (the "License");
you may not use this file except in compliance with the License.
You may obtain a copy of the License at

    http://www.apache.org/licenses/LICENSE-2.0

Unless required by applicable law or agreed to in writing, software
distributed under the License is distributed on an "AS IS" BASIS,
WITHOUT WARRANTIES OR CONDITIONS OF ANY KIND, either express or implied.
See the License for the specific language governing permissions and
limitations under the License.
*/

#include <stdlib.h>
#include <iostream>
#include <iomanip>
#include <cstddef>
#include <cstdint>
#include <memory>
#include <json/json.h>
#include <json/version.h>
#include <thread>
#include <chrono>
#include <numeric>
#include <future>
#include <mutex>
#include <condition_variable>
#include <queue>
#include <fstream>
#include <typeinfo>
#include <sys/types.h>
#include <sys/stat.h>
#include <cmath>
#include <algorithm>

#include "accelize/drm/drm_manager.h"
#include "accelize/drm/version.h"
#include "ws_client.h"
#include "log.h"
#include "utils.h"


#pragma GCC diagnostic push
#pragma GCC diagnostic ignored "-Wunused-parameter"
#include "DrmControllerDataConverter.hpp"
#include "HAL/DrmControllerOperations.hpp"
#pragma GCC diagnostic pop

#define NB_MAX_REGISTER  32

#define REG_FREQ_DETECTION_VERSION  0xFFF8
#define REG_FREQ_DETECTION_COUNTER  0xFFFC

#define FREQ_DETECTION_VERSION_EXPECTED	 0x60DC0DE0

static const std::string DRM_SELF_TEST_ERROR_MESSAGE( "Could not access DRM Controller registers.\nPlease verify:\n"
                        "\t-The read/write callbacks implementation in the SW application: verify it uses the correct offset address of DRM Controller IP in the design address space.\n"
                        "\t-The DRM Controller IP instantiation in the FPGA design: verify the correctness of 16-bit address received by the AXI-Lite port of the DRM Controller." );

#define TRY try {

#define CATCH_AND_THROW \
    } catch( const Exception &e ) { \
        throw; \
    } catch( const std::exception &e ) { \
        Error( e.what() ); \
        throw; \
    }


namespace Accelize {
namespace DRM {


const char* getApiVersion() {
    return DRMLIB_VERSION;
}


class DRM_LOCAL DrmManager::Impl {

protected:

    // Helper typedef
    typedef std::chrono::steady_clock TClock; /// Shortcut type def to steady clock which is monotonic (so unaffected by clock adjustments)

    // Enum
    enum class eLogFileType: uint8_t {NONE=0, BASIC, ROTATING};
    enum class eLicenseType: uint8_t {METERED, NODE_LOCKED, NONE};
    enum class eMailboxOffset: uint8_t {MB_LOCK_DRM=0, MB_CUSTOM_FIELD, MB_USER};

    // Design constants
    const uint32_t HDK_COMPATIBLITY_LIMIT_MAJOR = 3;
    const uint32_t HDK_COMPATIBLITY_LIMIT_MINOR = 1;

    const std::map<eLicenseType, std::string> LicenseTypeStringMap = {
            {eLicenseType::NONE       , "Idle"},
            {eLicenseType::METERED    , "Floating/Metering"},
            {eLicenseType::NODE_LOCKED, "Node-Locked"}
    };

    const uint32_t LICENSE_DURATION_DEFAULT = 30;


#ifdef _WIN32
    const char path_sep = '\\';
# else
    const char path_sep = '/';
#endif

    // HDK version
    uint32_t mDrmVersion = 0;

    bool mSecurityStop = false;

    // Composition
    std::unique_ptr<DrmWSClient> mWsClient;
    std::unique_ptr<DrmControllerLibrary::DrmControllerOperations> mDrmController;
    mutable std::recursive_mutex mDrmControllerMutex;
    bool mIsLockedToDrm = false;

    // Logging parameters
    spdlog::level::level_enum sLogConsoleVerbosity = spdlog::level::err;
    std::string sLogConsoleFormat = std::string("[%^%=8l%$] %-6t, %v");

    spdlog::level::level_enum sLogFileVerbosity = spdlog::level::info;
    std::string  sLogFileFormat       = std::string("%Y-%m-%d %H:%M:%S.%e - %18s:%-4# [%=8l] %=6t, %v");
    eLogFileType sLogFileType         = eLogFileType::NONE;
    std::string  sLogFilePath         = fmt::format( "accelize_drmlib_{}.log", getpid() );
    size_t       sLogFileRotatingSize = 100*1024; ///< Size max in KBytes of the log roating file
    size_t       sLogFileRotatingNum  = 3;

    // Function callbacks
    DrmManager::ReadRegisterCallback  f_read_register;
    DrmManager::WriteRegisterCallback f_write_register;
    DrmManager::AsynchErrorCallback   f_asynch_error;

    // Settings files
    std::string mConfFilePath;
    std::string mCredFilePath;

    // Node-Locked parameters
    std::string mNodeLockLicenseDirPath;
    std::string mNodeLockRequestFilePath;
    std::string mNodeLockLicenseFilePath;

    // License related properties
    uint32_t mWSRetryPeriodLong  = 60;    ///< Time in seconds before the next request attempt to the Web Server when the time left before timeout is large
    uint32_t mWSRetryPeriodShort = 2;     ///< Time in seconds before the next request attempt to the Web Server when the time left before timeout is short
    uint32_t mWSRequestTimeout   = 10;    ///< Time in seconds during which retries occur on activate and deactivate functions

    eLicenseType mLicenseType = eLicenseType::METERED;
    uint32_t mLicenseCounter = 0;
<<<<<<< HEAD
    uint32_t mLicenseDuration = 0;        ///< Time duration in seconds of the license
    uint32_t mLicenseWaitPeriod = 5;      ///< Time in seconds to wait for the load of a new license
=======
    uint32_t mLicenseDuration = 0;     ///< Time duration in seconds of the license
    uint32_t mLicenseWaitPeriod = 5;    ///< Time in seconds to wait for the load of a new license
>>>>>>> 9a380730

    // To protect access to the metering data (to securize the segment ID check in HW)
    mutable std::mutex mMeteringAccessMutex;

    // Design parameters
    int32_t mFrequencyInit = 0;
    int32_t mFrequencyCurr = 0;
    uint32_t mFrequencyDetectionPeriod = 100;  // in milliseconds
    double mFrequencyDetectionThreshold = 12.0;      // Error in percentage
    bool mIsFreqDetectionMethod1 = false;
    bool mBypassFrequencyDetection = false;

    // Session state
    std::string mSessionID;
    std::string mUDID;
    std::string mBoardType;

    // Web service communication
    Json::Value mHeaderJsonRequest;

<<<<<<< HEAD
    // Health/Asynchronous metering parameters
    uint32_t mHealthPeriod;
    uint32_t mHealthRetry;

=======
>>>>>>> 9a380730
    // thread to maintain license alive
    std::future<void> mThreadKeepAlive;
    std::mutex mThreadKeepAliveMtx;
    std::condition_variable mThreadKeepAliveCondVar;
    bool mThreadKeepAliveExit{false};
<<<<<<< HEAD

    // thread to maintain metering alive
    std::future<void> mThreadAsyncMetering;
    std::mutex mThreadAsyncMeteringMtx;
    std::condition_variable mThreadAsyncMeteringCondVar;
    bool mThreadAsyncMeteringExit{false};
=======
>>>>>>> 9a380730

    // Debug parameters
    spdlog::level::level_enum mDebugMessageLevel;

    // User accessible parameters
    const std::map<ParameterKey, std::string> mParameterKeyMap = {
    #   define PARAMETERKEY_ITEM(id) {id, #id},
    #   include "accelize/drm/ParameterKey.def"
    #   undef PARAMETERKEY_ITEM
        {ParameterKeyCount, "ParameterKeyCount"}
    };


    #define checkDRMCtlrRet( func ) {                                                  \
        unsigned int errcode = DRM_OK;                                                 \
        try {                                                                          \
            errcode = func;                                                            \ 
        } catch( const std::exception &e ) {                                           \
            Throw( DRM_CtlrError, e.what() );                                          \
        }                                                                              \
        if ( errcode )                                                                 \
            Unreachable( "DRM Controller API failed with error code: {}.", errcode );  \
    }

    Impl( const std::string& conf_file_path,
          const std::string& cred_file_path )
    {
        // Basic logging setup
        initLog();

        Json::Value conf_json;

        mSecurityStop = false;
        mIsLockedToDrm = false;

        mLicenseCounter = 0;
        mLicenseDuration = LICENSE_DURATION_DEFAULT;

        mConfFilePath = conf_file_path;
        mCredFilePath = cred_file_path;

        mFrequencyInit = 0;
        mFrequencyCurr = 0;

        mHealthPeriod = 0;  // Disabled by default
        mHealthRetry = 0;   // Disabled by default

        mDebugMessageLevel = spdlog::level::trace;

        // Parse configuration file
        conf_json = parseJsonFile( conf_file_path );

        try {
            Json::Value param_lib = JVgetOptional( conf_json, "settings", Json::objectValue );
            if ( param_lib != Json::nullValue ) {
                // Console logging
                sLogConsoleVerbosity = static_cast<spdlog::level::level_enum>( JVgetOptional(
                        param_lib, "log_verbosity", Json::intValue, (int)sLogConsoleVerbosity ).asInt());
                sLogConsoleFormat = JVgetOptional(
                        param_lib, "log_format", Json::stringValue, sLogConsoleFormat ).asString();

                // File logging
                sLogFileVerbosity = static_cast<spdlog::level::level_enum>( JVgetOptional(
                        param_lib, "log_file_verbosity", Json::intValue, (int)sLogFileVerbosity ).asInt() );
                sLogFileFormat = JVgetOptional(
                        param_lib, "log_file_format", Json::stringValue, sLogFileFormat ).asString();
                sLogFilePath = JVgetOptional(
                        param_lib, "log_file_path", Json::stringValue, sLogFilePath ).asString();
                sLogFileType = static_cast<eLogFileType>( JVgetOptional(
                        param_lib, "log_file_type", Json::intValue, (int)sLogFileType ).asInt() );
                sLogFileRotatingSize = JVgetOptional( param_lib, "log_file_rotating_size",
                        Json::intValue, (int)sLogFileRotatingSize ).asInt();
                sLogFileRotatingNum = JVgetOptional( param_lib, "log_file_rotating_num",
                        Json::intValue, (int)sLogFileRotatingNum ).asInt();

                // Frequency detection
                mFrequencyDetectionPeriod = JVgetOptional( param_lib, "frequency_detection_period",
                        Json::uintValue, mFrequencyDetectionPeriod).asUInt();
                mFrequencyDetectionThreshold = JVgetOptional( param_lib, "frequency_detection_threshold",
                        Json::uintValue, mFrequencyDetectionThreshold).asDouble();

                // Others
                mWSRetryPeriodLong = JVgetOptional( param_lib, "ws_retry_period_long",
                        Json::uintValue, mWSRetryPeriodLong).asUInt();
                mWSRetryPeriodShort = JVgetOptional( param_lib, "ws_retry_period_short",
                        Json::uintValue, mWSRetryPeriodShort).asUInt();
                mWSRequestTimeout = JVgetOptional( param_lib, "ws_request_timeout",
                        Json::uintValue, mWSRequestTimeout).asUInt();
                if ( mWSRequestTimeout == 0 )
                    Throw( DRM_BadArg, "ws_request_timeout must not be 0");
            }
            // Customize logging configuration
            updateLog();

            if ( mWSRetryPeriodLong <= mWSRetryPeriodShort )
                Throw( DRM_BadArg, "ws_retry_period_long ({}) must be greater than ws_retry_period_short ({})",
                        mWSRetryPeriodLong, mWSRetryPeriodShort );

            // Design configuration
            Json::Value conf_design = JVgetOptional( conf_json, "design", Json::objectValue );
            if ( !conf_design.empty() ) {
                mUDID = JVgetOptional( conf_design, "udid", Json::stringValue, "" ).asString();
                mBoardType = JVgetOptional( conf_design, "boardType", Json::stringValue, "" ).asString();
            }

            // Licensing configuration
            Json::Value conf_licensing = JVgetRequired( conf_json, "licensing", Json::objectValue );
            // Get licensing mode
            bool is_nodelocked = JVgetOptional( conf_licensing, "nodelocked", Json::booleanValue, false ).asBool();
            if ( is_nodelocked ) {
                // If this is a node-locked license, get the license path
                mNodeLockLicenseDirPath = JVgetRequired( conf_licensing, "license_dir", Json::stringValue ).asString();
                mLicenseType = eLicenseType::NODE_LOCKED;
                Debug( "Configuration file specifies a Node-locked license" );
            } else {
                Debug( "Configuration file specifies a floating/metered license" );
                // Get DRM frequency related parameters
                Json::Value conf_drm = JVgetRequired( conf_json, "drm", Json::objectValue );
                mFrequencyInit = JVgetRequired( conf_drm, "frequency_mhz", Json::intValue ).asUInt();
                mFrequencyCurr = mFrequencyInit;
                mBypassFrequencyDetection = JVgetOptional( conf_drm, "bypass_frequency_detection", Json::booleanValue,
                        mBypassFrequencyDetection ).asBool();
            }

        } catch( const Exception &e ) {
            if ( e.getErrCode() != DRM_BadFormat )
                throw;
            Throw( DRM_BadFormat, "Error in configuration file '{}: {}", conf_file_path, e.what() );
        }
    }

    void initLog() {
        try {
            std::vector<spdlog::sink_ptr> sinks;

            auto console_sink = std::make_shared<spdlog::sinks::stdout_color_sink_mt>();
            console_sink->set_level( sLogConsoleVerbosity );
            console_sink->set_pattern( sLogConsoleFormat );
            sinks.push_back( console_sink );

            sLogger = std::make_shared<spdlog::logger>( "drmlib_logger", sinks.begin(), sinks.end() );
            sLogger->set_level( sLogConsoleVerbosity );
            spdlog::set_default_logger( sLogger );
        }
        catch( const spdlog::spdlog_ex& ex ) {
            std::cout << "Failed to initialize logging: " << ex.what() << std::endl;
        }
    }

    void createFileLog( const std::string file_path, const eLogFileType type,
            const spdlog::level::level_enum level, const std::string format,
            const size_t rotating_size, const size_t rotating_num ) {
        spdlog::sink_ptr log_sink;
        std::string version_list = fmt::format( "Installed versions:\n\t-drmlib: {}\n\t-libcurl: {}\n\t-jsoncpp: {}\n\t-spdlog: {}.{}.{}",
                DRMLIB_VERSION, curl_version(), JSONCPP_VERSION_STRING,
                SPDLOG_VER_MAJOR, SPDLOG_VER_MINOR, SPDLOG_VER_PATCH );

        if ( type == eLogFileType::NONE )
            log_sink = std::make_shared<spdlog::sinks::null_sink_mt>();
        else {
            // Check if parent directory exists
            std::string parentDir = getDirName( file_path );
            if ( !makeDirs( parentDir ) ) {
                Throw( DRM_ExternFail, "Failed to create log file {}", file_path );
            }
            if ( type == eLogFileType::BASIC )
                log_sink = std::make_shared<spdlog::sinks::basic_file_sink_mt>(
                        file_path, true);
            else // type == eLogFileType::ROTATING
                log_sink = std::make_shared<spdlog::sinks::rotating_file_sink_mt>(
                        file_path, rotating_size*1024, rotating_num);
        }
        log_sink->set_pattern( format );
        log_sink->set_level( spdlog::level::info );
        log_sink->log( spdlog::details::log_msg( "", spdlog::level::info, version_list ) );
        log_sink->set_level( level );
        sLogger->sinks().push_back( log_sink );
        if ( level < sLogger->level() )
            sLogger->set_level( level );
        if ( type != eLogFileType::NONE )
            Debug( "Created log file '{}' of type {}, with verbosity {}", file_path, (int)type, (int)level );
    }

    void updateLog() {
        try {
            auto console_sink = sLogger->sinks()[0];
            console_sink->set_level( sLogConsoleVerbosity );
            console_sink->set_pattern( sLogConsoleFormat );
            if ( sLogConsoleVerbosity < sLogger->level() )
                sLogger->set_level( sLogConsoleVerbosity );

            // File logging
            createFileLog( sLogFilePath, sLogFileType, sLogFileVerbosity, sLogFileFormat,
                    sLogFileRotatingSize, sLogFileRotatingNum );
        }
        catch( const spdlog::spdlog_ex& ex ) {
            std::cout << "Failed to update logging settings: " << ex.what() << std::endl;
        }
    }

    void uninitLog() {
        if ( sLogger )
            sLogger->flush();
    }

    uint32_t getMailboxSize() const {
        uint32_t roSize, rwSize;
        std::lock_guard<std::recursive_mutex> lock( mDrmControllerMutex );
        checkDRMCtlrRet( getDrmController().writeMailBoxFilePageRegister() );
        checkDRMCtlrRet( getDrmController().readMailboxFileSizeRegister( roSize, rwSize ) );
        Debug2( "Full mailbox size: {}", rwSize );
        return rwSize;
    }

    uint32_t getUserMailboxSize() const {
        uint32_t mbSize = getMailboxSize() - (uint32_t)eMailboxOffset::MB_USER;
        auto drmMajor = ( mDrmVersion >> 16 ) & 0xFF;
        if ( (drmMajor <= 3) && (mbSize >= 4) )
            // Used to compensate the bug in the HDK that prevent any access to the highest addresses of the mailbox
            mbSize -= 4;

        Debug( "User Mailbox size: {}", mbSize );
        return mbSize;
    }

    uint32_t readMailbox( const eMailboxOffset offset ) const {
        auto index = (uint32_t)offset;
        uint32_t roSize, rwSize;
        std::vector<uint32_t> roData, rwData;

        std::lock_guard<std::recursive_mutex> lock( mDrmControllerMutex );
        checkDRMCtlrRet( getDrmController().writeMailBoxFilePageRegister() );
        checkDRMCtlrRet( getDrmController().readMailboxFileRegister( roSize, rwSize, roData, rwData) );

        if ( index >= rwData.size() )
            Unreachable( "Index {} overflows the Mailbox memory; max index is {}. ",
                index, rwData.size()-1 ); //LCOV_EXCL_LINE

        Debug( "Read '{}' in Mailbox at index {}", rwData[index], index );
        return rwData[index];
    }

    std::vector<uint32_t> readMailbox( const eMailboxOffset offset, const uint32_t& nb_elements ) const {
        auto index = (uint32_t)offset;
        uint32_t roSize, rwSize;
        std::vector<uint32_t> roData, rwData;

        std::lock_guard<std::recursive_mutex> lock( mDrmControllerMutex );
        checkDRMCtlrRet( getDrmController().writeMailBoxFilePageRegister() );
        checkDRMCtlrRet( getDrmController().readMailboxFileRegister( roSize, rwSize, roData, rwData) );

        if ( (uint32_t)index >= rwData.size() )
            Unreachable( "Index {} overflows the Mailbox memory; max index is {}. ",
                    index, rwData.size()-1 ); //LCOV_EXCL_LINE
        if ( index + nb_elements > rwData.size() )
            Throw( DRM_BadArg, "Trying to read out of Mailbox memory space; size is {}", rwData.size() );

        auto first = rwData.cbegin() + index;
        auto last = rwData.cbegin() + index + nb_elements;
        std::vector<uint32_t> value_vec( first, last );
        Debug( "Read {} elements in Mailbox from index {}", value_vec.size(), index);
        return value_vec;
    }

    void writeMailbox( const eMailboxOffset offset, const uint32_t& value ) const {
        auto index = (uint32_t)offset;
        uint32_t roSize, rwSize;
        std::vector<uint32_t> roData, rwData;

        std::lock_guard<std::recursive_mutex> lockk( mDrmControllerMutex );
        checkDRMCtlrRet( getDrmController().writeMailBoxFilePageRegister() );
        checkDRMCtlrRet( getDrmController().readMailboxFileRegister( roSize, rwSize, roData, rwData) );

        if ( index >= rwData.size() )
            Unreachable( "Index {} overflows the Mailbox memory: max index is {}. ",
                index, rwData.size()-1 ); //LCOV_EXCL_LINE
        rwData[index] = value;
        checkDRMCtlrRet( getDrmController().writeMailboxFileRegister( rwData, rwSize ) );
        Debug( "Wrote '{}' in Mailbox at index {}", value, index );
    }

    void writeMailbox( const eMailboxOffset offset, const std::vector<uint32_t> &value_vec ) const {
        auto index = (uint32_t)offset;
        uint32_t roSize, rwSize;
        std::vector<uint32_t> roData, rwData;

        std::lock_guard<std::recursive_mutex> lock( mDrmControllerMutex );
        checkDRMCtlrRet( getDrmController().writeMailBoxFilePageRegister() );
        checkDRMCtlrRet( getDrmController().readMailboxFileRegister( roSize, rwSize, roData, rwData) );
        if ( index >= rwData.size() )
            Unreachable( "Index {} overflows the Mailbox memory: max index is {}. ",
                    index, rwData.size()-1 ); //LCOV_EXCL_LINE
        if ( index + value_vec.size() > rwData.size() )
            Throw( DRM_BadArg, "Trying to write out of Mailbox memory space: {}", rwData.size() );
        std::copy( std::begin( value_vec ), std::end( value_vec ), std::begin( rwData ) + index );
        checkDRMCtlrRet( getDrmController().writeMailboxFileRegister( rwData, rwSize ) );
        Debug( "Wrote {} elements in Mailbox from index {}", value_vec.size(), index );
    }

    DrmControllerLibrary::DrmControllerOperations& getDrmController() const {
        if ( mDrmController )
            return *mDrmController;
        Unreachable( "No DRM Controller available. " ); //LCOV_EXCL_LINE
    }

    DrmWSClient& getDrmWSClient() const {
        if ( mWsClient )
            return *mWsClient;
        Unreachable( "No Web Service has been defined. " ); //LCOV_EXCL_LINE
    }

    static uint32_t getDrmRegisterOffset( const std::string& regName ) {
        if ( regName == "DrmPageRegister" )
            return 0;
        if ( regName.substr( 0, 15 ) == "DrmRegisterLine" )
            return (uint32_t)std::stoul( regName.substr( 15 ) ) * 4 + 4;
        Unreachable( "Unsupported regName argument: {}. ", regName ); //LCOV_EXCL_LINE
    }

    unsigned int readDrmRegister( const std::string& regName, uint32_t& value ) const {
        int ret = 0;
        ret = f_read_register( getDrmRegisterOffset( regName ), &value );
        if ( ret != 0 ) {
            Error( "Error in read register callback, errcode = {}: failed to read register {}", ret, regName );
            return (uint32_t)(-1);
        }
        Debug2( "Read DRM register {} = 0x{:08x}", regName, value );
        return 0;
    }

    unsigned int writeDrmRegister( const std::string& regName, uint32_t value ) const {
        int ret = 0;
        ret = f_write_register( getDrmRegisterOffset( regName ), value );
        if ( ret ) {
            Error( "Error in write register callback, errcode = {}: failed to write {} to register {}", ret, value, regName );
            return (uint32_t)(-1);
        }
        Debug2( "Write DRM register {} = 0x{:08x}", regName, value );
        return 0;
    }

    unsigned int readDrmAddress( const uint32_t address, uint32_t& value ) const {
        int ret = 0;
        ret = f_read_register( address, &value );
        if ( ret != 0 ) {
            Error( "Error in read register callback, errcode = {}: failed to read address {}", ret, address );
            return (uint32_t)(-1);
        }
        Debug2( "Read DRM address 0x{:x} = 0x{:08x}", address, value );
        return 0;
    }

    unsigned int writeDrmAddress( const uint32_t address, uint32_t value ) const {
        int ret = 0;
        ret = f_write_register( address, value );
        if ( ret ) {
            Error( "Error in write register callback, errcode = {}: failed to write {} to address {}", ret, value, address );
            return (uint32_t)(-1);
        }
        Debug2( "Wrote DRM address 0x{:x} = 0x{:08x}", address, value );
        return 0;
    }

    void lockDrmToInstance() {
        return;
        std::lock_guard<std::recursive_mutex> lock( mDrmControllerMutex );
        uint32_t isLocked = readMailbox( eMailboxOffset::MB_LOCK_DRM );
        if ( isLocked )
            Throw( DRM_BadUsage, "Another instance of the DRM Manager is currently owning the HW" );
        writeMailbox( eMailboxOffset::MB_LOCK_DRM, 1 );
        mIsLockedToDrm = true;
        Debug( "DRM Controller is now locked to this object instance" );
    }

    void unlockDrmToInstance() {
        return;
        std::lock_guard<std::recursive_mutex> lock( mDrmControllerMutex );
        if ( !mIsLockedToDrm )
            return;
        uint32_t isLocked = readMailbox( eMailboxOffset::MB_LOCK_DRM );
        if ( isLocked ) {
            writeMailbox( eMailboxOffset::MB_LOCK_DRM, 0 );
            Debug( "DRM Controller is now unlocked to this object instance" );
        }
    }

    // Check compatibility of the DRM Version with Algodone version
    void checkHdkCompatibility() {
        std::string drmVersionDot;

        std::string drmVersion = getDrmCtrlVersion();
        mDrmVersion = DrmControllerLibrary::DrmControllerDataConverter::hexStringToBinary( drmVersion )[0];
        drmVersionDot = DrmControllerLibrary::DrmControllerDataConverter::binaryToVersionString( mDrmVersion );

        auto drmMajor = ( mDrmVersion >> 16 ) & 0xFF;
        auto drmMinor = ( mDrmVersion >> 8  ) & 0xFF;

        if ( drmMajor < HDK_COMPATIBLITY_LIMIT_MAJOR ) {
            Throw( DRM_CtlrError,
                    "This DRM Lib {} is not compatible with the DRM HDK version {}: To be compatible HDK version shall be > or equal to {}.{}.x",
                    DRMLIB_VERSION, drmVersionDot, HDK_COMPATIBLITY_LIMIT_MAJOR, HDK_COMPATIBLITY_LIMIT_MINOR );
        } else if ( ( drmMajor == HDK_COMPATIBLITY_LIMIT_MAJOR ) && ( drmMinor < HDK_COMPATIBLITY_LIMIT_MINOR ) ) {
            Throw( DRM_CtlrError,
                    "This DRM Library version {} is not compatible with the DRM HDK version {}: To be compatible HDK version shall be > or equal to {}.{}.x",
                    DRMLIB_VERSION, drmVersionDot, HDK_COMPATIBLITY_LIMIT_MAJOR, HDK_COMPATIBLITY_LIMIT_MINOR );
        }
        Debug( "DRM HDK Version: {}", drmVersionDot );
    }

    /* Run BIST to check Page register access
     * This test write and read DRM Page register to verify the page switch is working
     */
    void runBistLevel1() const {
        unsigned int reg;
        for(unsigned int i=0; i<=5; i++) {
            if ( writeDrmRegister( "DrmPageRegister", i ) != 0 )
                Throw( DRM_BadArg, "DRM Communication Self-Test 1 failed: Could not write DRM page register\n{}", DRM_SELF_TEST_ERROR_MESSAGE ); //LCOV_EXCL_LINE
            if ( readDrmRegister( "DrmPageRegister", reg ) != 0 )
                Throw( DRM_BadArg, "DRM Communication Self-Test 1 failed: Could not read DRM page register\n{}", DRM_SELF_TEST_ERROR_MESSAGE ); //LCOV_EXCL_LINE
            if ( reg != i ) {
                Throw( DRM_BadArg, "DRM Communication Self-Test 1 failed: Could not switch DRM register page.\n{}", DRM_SELF_TEST_ERROR_MESSAGE ); //LCOV_EXCL_LINE
            }
        }
        Debug( "DRM Communication Self-Test 1 succeeded" );
    }

    /* Run BIST to check register accesses
     * This test write and read mailbox registers to verify the read and write callbacks are working correctly.
     */
    void runBistLevel2() const {
        // Get mailbox size
        uint32_t mbSize = getUserMailboxSize();

        // Check mailbox size
        if ( mbSize >= 0x10000 ) {
            Debug( "DRM Communication Self-Test 2 failed: bad size {}", mbSize );
            Throw( DRM_BadArg, "DRM Communication Self-Test 2 failed: Unexpected mailbox size ({} > 0x10000).\n{}", mbSize, DRM_SELF_TEST_ERROR_MESSAGE); //LCOV_EXCL_LINE
        }
        Debug( "DRM Communication Self-Test 2: test size of mailbox passed" );

        // Write 0 to User Mailbox
        std::vector<uint32_t> wrData( mbSize, 0 );
        writeMailbox( eMailboxOffset::MB_USER, wrData );
        // Read back the mailbox and verify it has been set correctly
        std::vector<uint32_t> rdData = readMailbox( eMailboxOffset::MB_USER, mbSize );
        std::string badData;
        for( uint32_t i = 0; i < mbSize; i++ ) {
            if ( rdData[i] != wrData[i] )
                badData += fmt::format( "\tMailbox[{}]=0x{:08X} != 0x{:08X}\n", i, rdData[i], wrData[i]);
        }
        if ( badData.size() ) {
            Debug( "DRM Communication Self-Test 2 failed: writing zeros!\n" + badData );
            Throw( DRM_BadArg, "DRM Communication Self-Test 2 failed: all 0 test failed.\n{}", DRM_SELF_TEST_ERROR_MESSAGE); //LCOV_EXCL_LINE
        }
        Debug( "DRM Communication Self-Test 2: all 0 test passed" );

        // Write 1 to User Mailbox
        for( uint32_t i = 0; i < mbSize; i++ )
            wrData[i] = 0xFFFFFFFF;
        writeMailbox( eMailboxOffset::MB_USER, wrData );
        // Read back the mailbox and verify it has been set correctly
        rdData = readMailbox( eMailboxOffset::MB_USER, mbSize );
        badData.clear();
        for( uint32_t i = 0; i < mbSize; i++ ) {
            if ( rdData[i] != wrData[i] )
                badData += fmt::format( "\tMailbox[{}]=0x{:08X} != 0x{:08X}\n", i, rdData[i], wrData[i]);
        }
        if ( badData.size() ) {
            Debug( "DRM Communication Self-Test 2 failed: writing ones!\n" + badData );
            Throw( DRM_BadArg, "DRM Communication Self-Test 2 failed: all 1 test failed.\n{}", DRM_SELF_TEST_ERROR_MESSAGE); //LCOV_EXCL_LINE
        }
        Debug( "DRM Communication Self-Test 2: all 1 test passed" );

        // Then, write random values to User Mailbox
        srand( time(NULL) ); // initialize random seed:
        for( uint32_t i = 0; i < mbSize; i++ )
            wrData[i] = rand();
        writeMailbox( eMailboxOffset::MB_USER, wrData );
        // Read back the mailbox and verify it has been set correctly
        rdData = readMailbox( eMailboxOffset::MB_USER, mbSize );
        badData.clear();
        for( uint32_t i = 0; i < mbSize; i++ ) {
            if ( rdData[i] != wrData[i] )
                badData += fmt::format( "\tMailbox[{}]=0x{:08X} != 0x{:08X}\n", i, rdData[i], wrData[i]);
        }
        if ( badData.size() ) {
            Debug( "DRM Communication Self-Test 2 failed: writing randoms!\n" + badData );
            Throw( DRM_BadArg, "DRM Communication Self-Test 2 failed: random test failed.\n{}", DRM_SELF_TEST_ERROR_MESSAGE); //LCOV_EXCL_LINE
        }
        Debug( "DRM Communication Self-Test 2: random test passed" );

        Debug( "DRM Communication Self-Test 2 succeeded" );
    }

    bool isNodeLockedMode() const {
        return mLicenseType == eLicenseType::NODE_LOCKED;
    }

    void initDrmInterface() {

        if ( mDrmController )
            return;

        // create instance
        try {
            mDrmController.reset(
                    new DrmControllerLibrary::DrmControllerOperations(
                            std::bind( &DrmManager::Impl::readDrmRegister,
                                       this,
                                       std::placeholders::_1,
                                       std::placeholders::_2 ),
                            std::bind( &DrmManager::Impl::writeDrmRegister,
                                       this,
                                       std::placeholders::_1,
                                       std::placeholders::_2 )
                    ));
        } catch( const std::exception& e ) {
            std::string err_msg(e.what());
            if ( err_msg.find( "Unable to select a register strategy that is compatible with the DRM Controller" )
                    != std::string::npos )
                Throw( DRM_CtlrError, "Unable to find DRM Controller registers.\n{}", DRM_SELF_TEST_ERROR_MESSAGE );
            Throw( DRM_CtlrError, "Failed to initialize DRM Controller: {}", e.what() );
        }
        Debug( "DRM Controller SDK is initialized" );

        // Check compatibility of the DRM Version with Algodone version
        checkHdkCompatibility();

        // Try to lock the DRM controller to this instance, return an error is already locked.
        lockDrmToInstance();

        // Run auto-test level 1
        runBistLevel1();

        // Run auto-test of register accesses
        runBistLevel2();

        // Determine frequency detection method if metering/floating mode is active
        if ( !isNodeLockedMode() ) {
            determineFrequencyDetectionMethod();
            if ( mIsFreqDetectionMethod1 ) {
                detectDrmFrequencyMethod1();
            }
        }

        // Save header information
        mHeaderJsonRequest = getMeteringHeader();

        // If node-locked license is requested, create license request file
        if ( isNodeLockedMode() ) {

            // Check license directory exists
            if ( !isDir( mNodeLockLicenseDirPath ) )
                Throw( DRM_BadArg,
                        "License directory path '{}' specified in configuration file '{}' is not existing on file system",
                        mNodeLockLicenseDirPath, mConfFilePath );

            // If a floating/metering session is still running, try to close it gracefully.
            if ( isDrmCtrlInMetering() && isSessionRunning() ) {
                Debug( "A floating/metering session is still pending: trying to close it gracefully before switching to nodelocked license." );
                mHeaderJsonRequest["mode"] = (uint8_t)eLicenseType::METERED;
                try {
                    mWsClient.reset( new DrmWSClient( mConfFilePath, mCredFilePath ) );
                    stopSession();
                } catch( const Exception& e ) {
                    Debug( "Failed to stop gracefully the pending session because: {}", e.what() );
                }
                mHeaderJsonRequest["mode"] = (uint8_t)eLicenseType::NODE_LOCKED;
            }

            // Create license request file
            createNodelockedLicenseRequestFile();
        } else {
            mWsClient.reset( new DrmWSClient( mConfFilePath, mCredFilePath ) );
        }
    }

    // Get DRM HDK version
    std::string getDrmCtrlVersion() const {
        std::string drmVersion;
        std::lock_guard<std::recursive_mutex> lock( mDrmControllerMutex );
        checkDRMCtlrRet( getDrmController().extractDrmVersion( drmVersion ) );
        return drmVersion;
    }

    void checkSessionIDFromWS( const Json::Value license_json ) {
        std::string ws_sessionID = license_json["metering"]["sessionId"].asString();
        if ( !mSessionID.empty() && ( mSessionID != ws_sessionID ) ) {
            Warning( "Session ID mismatch: WebService returns '{}' but '{}' is expected", ws_sessionID, mSessionID ); //LCOV_EXCL_LINE
        }
    }

    void checkSessionIDFromDRM( const Json::Value license_json ) {
        std::string ws_sessionID = license_json["sessionId"].asString();
        if ( !mSessionID.empty() && ( mSessionID != ws_sessionID ) ) {
            Warning( "Session ID mismatch: DRM IP returns '{}' but '{}' is expected", ws_sessionID, mSessionID ); //LCOV_EXCL_LINE
        }
    }

    void getNumActivator( uint32_t& value ) const {
        std::lock_guard<std::recursive_mutex> lock( mDrmControllerMutex );
        checkDRMCtlrRet( getDrmController().writeRegistersPageRegister() );
        checkDRMCtlrRet( getDrmController().readNumberOfDetectedIpsStatusRegister( value ) );
    }

    uint64_t getTimerCounterValue() const {
        uint32_t licenseTimerCounterMsb(0), licenseTimerCounterLsb(0);
        uint64_t licenseTimerCounter(0);
        std::lock_guard<std::recursive_mutex> lock( mDrmControllerMutex );
        checkDRMCtlrRet( getDrmController().sampleLicenseTimerCounter( licenseTimerCounterMsb,
                licenseTimerCounterLsb ) );
        licenseTimerCounter = licenseTimerCounterMsb;
        licenseTimerCounter <<= 32;
        licenseTimerCounter |= licenseTimerCounterLsb;
        return licenseTimerCounter;
    }

    std::string getDrmPage( uint32_t page_index ) const {
        uint32_t value;
        std::lock_guard<std::recursive_mutex> lock( mDrmControllerMutex );
        writeDrmRegister( "DrmPageRegister", page_index );
        std::string str = fmt::format( "DRM Page {}  registry:\n", page_index );
        for( uint32_t r=0; r < NB_MAX_REGISTER; r++ ) {
            readDrmAddress( r*4, value );
            str += fmt::format( "\tRegister @0x{:02X}: 0x{:08X} ({:d})\n", r*4, value, value );
        }
        return str;
    }

    std::string getDrmReport() const {
        std::stringstream ss;
        std::lock_guard<std::recursive_mutex> lock( mDrmControllerMutex );
        getDrmController().printHwReport( ss );
        return ss.str();
    }

    Json::Value getMeteringHeader() {
        Json::Value json_output;
        std::string drmVersion;
        std::string dna;
        std::vector<std::string> vlnvFile;
        std::string mailboxReadOnly;

        // Fulfill application section
        if ( !mUDID.empty() )
            json_output["udid"] = mUDID;
        if ( !mBoardType.empty() )
            json_output["boardType"] = mBoardType;
        json_output["mode"] = (uint8_t)mLicenseType;
        if ( !isNodeLockedMode() )
            json_output["drm_frequency_init"] = mFrequencyInit;

        // Get information from DRM Controller
        getDesignInfo( drmVersion, dna, vlnvFile, mailboxReadOnly );

        // Fulfill DRM section
        json_output["drmlibVersion"] = DRMLIB_VERSION;
        json_output["lgdnVersion"] = drmVersion;
        json_output["dna"] = dna;
        for ( uint32_t i = 0; i < vlnvFile.size(); i++ ) {
            std::string i_str = std::to_string(i);
            json_output["vlnvFile"][i_str]["vendor"] = std::string("x") + vlnvFile[i].substr(0, 4);
            json_output["vlnvFile"][i_str]["library"] = std::string("x") + vlnvFile[i].substr(4, 4);
            json_output["vlnvFile"][i_str]["name"] = std::string("x") + vlnvFile[i].substr(8, 4);
            json_output["vlnvFile"][i_str]["version"] = std::string("x") + vlnvFile[i].substr(12, 4);
        }

        if ( !mailboxReadOnly.empty() ) {
            try {
                json_output["product"] = parseJsonString( mailboxReadOnly );
            } catch( const Exception &e ) {
                if ( e.getErrCode() == DRM_BadFormat )
                    Throw( DRM_BadFormat, "Failed to parse Read-Only Mailbox in DRM Controller: {}", e.what() );
                throw;
            }
        } else {
            Debug( "Could not find product ID information in DRM Controller Mailbox" );
        }
        return json_output;
    }

    Json::Value getMeteringStart() {
        Json::Value json_request( mHeaderJsonRequest );
        uint32_t numberOfDetectedIps;
        std::string saasChallenge;
        std::vector<std::string> meteringFile;

        mLicenseCounter = 0;
        Debug( "Build web request #{} to create new session", mLicenseCounter );

        std::lock_guard<std::recursive_mutex> lock( mDrmControllerMutex );
        // Request challenge and metering info for first request
        checkDRMCtlrRet( getDrmController().initialization( numberOfDetectedIps, saasChallenge, meteringFile ) );
        json_request["saasChallenge"] = saasChallenge;
        json_request["meteringFile"]  = std::accumulate( meteringFile.begin(), meteringFile.end(), std::string("") );
        json_request["request"] = "open";
        if ( !isNodeLockedMode() )
            json_request["drm_frequency"] = mFrequencyCurr;
        json_request["mode"] = (uint8_t)mLicenseType;

        return json_request;
    }

    Json::Value getMeteringWait() {
        Json::Value json_request( mHeaderJsonRequest );
        uint32_t numberOfDetectedIps;
        std::string saasChallenge;
        std::vector<std::string> meteringFile;

        Debug( "Build web request #{} to maintain current session", mLicenseCounter );
        std::lock_guard<std::recursive_mutex> lock( mDrmControllerMutex );

        // Check if an error occurred
        checkDRMCtlrRet( getDrmController().waitNotTimerInitLoaded( 5 ) );
        // Request challenge and metering info for new request
        checkDRMCtlrRet( getDrmController().synchronousExtractMeteringFile( numberOfDetectedIps, saasChallenge, meteringFile ) );
        json_request["saasChallenge"] = saasChallenge;
        json_request["sessionId"] = meteringFile[0].substr( 0, 16 );
        checkSessionIDFromDRM( json_request );

        if ( !isNodeLockedMode() )
            json_request["drm_frequency"] = mFrequencyCurr;
        json_request["meteringFile"] = std::accumulate( meteringFile.begin(), meteringFile.end(), std::string("") );
        json_request["request"] = "running";
        return json_request;
    }

    Json::Value getMeteringStop() {
        Json::Value json_request( mHeaderJsonRequest );
        uint32_t numberOfDetectedIps;
        std::string saasChallenge;
        std::vector<std::string> meteringFile;

        Debug( "Build web request #{} to stop current session", mLicenseCounter );
        std::lock_guard<std::recursive_mutex> lock( mDrmControllerMutex );

        // Request challenge and metering info for first request
        checkDRMCtlrRet( getDrmController().endSessionAndExtractMeteringFile(
                numberOfDetectedIps, saasChallenge, meteringFile ) );
        json_request["saasChallenge"] = saasChallenge;
        json_request["sessionId"] = meteringFile[0].substr( 0, 16 );
        checkSessionIDFromDRM( json_request );

        if ( !isNodeLockedMode() )
            json_request["drm_frequency"] = mFrequencyCurr;
        json_request["meteringFile"]  = std::accumulate( meteringFile.begin(), meteringFile.end(), std::string("") );
        json_request["request"] = "close";
        return json_request;
    }

    uint64_t getMeteringData() const {
        uint32_t numberOfDetectedIps;
        std::string saasChallenge;
        std::vector<std::string> meteringFile;
        uint64_t meteringData = 0;
        {
            Debug( "Waiting metering access mutex from getMeteringData" );
            std::lock_guard<std::mutex> lockMetering( mMeteringAccessMutex );
            Debug( "Acquired metering access mutex from getMeteringData" );

            Debug( "Get metering data from current session on DRM controller" );
            std::lock_guard<std::recursive_mutex> lock( mDrmControllerMutex );
            if ( isNodeLockedMode() || isLicenseActive() ) {
                checkDRMCtlrRet( getDrmController().asynchronousExtractMeteringFile(
                        numberOfDetectedIps, saasChallenge, meteringFile ) );
                std::string meteringDataStr = meteringFile[2].substr( 16, 16 );
                errno = 0;
                meteringData = strtoull( meteringDataStr.c_str(), nullptr, 16 );
                if ( errno )
                    Throw( DRM_CtlrError, "Could not convert string '{}' to unsigned long long.",
                            meteringDataStr );
            }
        }
        Debug( "Released metering access mutex from getMeteringData" );
        return meteringData;
    }

    // Get common info
    void getDesignInfo( std::string &drmVersion,
                        std::string &dna,
                        std::vector<std::string> &vlnvFile,
                        std::string &mailboxReadOnly ) {
        uint32_t nbOfDetectedIps;
        uint32_t readOnlyMailboxSize, readWriteMailboxSize;
        std::vector<uint32_t> readOnlyMailboxData, readWriteMailboxData;

        std::lock_guard<std::recursive_mutex> lock( mDrmControllerMutex );
        checkDRMCtlrRet( getDrmController().extractDrmVersion( drmVersion ) );
        checkDRMCtlrRet( getDrmController().extractDna( dna ) );
        checkDRMCtlrRet( getDrmController().extractVlnvFile( nbOfDetectedIps, vlnvFile ) );
        checkDRMCtlrRet( getDrmController().readMailboxFileRegister( readOnlyMailboxSize, readWriteMailboxSize,
                                                                     readOnlyMailboxData, readWriteMailboxData ) );
        Debug( "Mailbox sizes: read-only={}, read-write={}", readOnlyMailboxSize, readWriteMailboxSize );
        readOnlyMailboxData.push_back( 0 );
        if ( readOnlyMailboxSize ) {
            mailboxReadOnly = std::string( (char*)readOnlyMailboxData.data() );
        }
        else
            mailboxReadOnly = std::string("");
    }

    bool isSessionRunning()const  {
        bool sessionRunning( false );
        std::lock_guard<std::recursive_mutex> lock( mDrmControllerMutex );
        checkDRMCtlrRet( getDrmController().writeRegistersPageRegister() );
        checkDRMCtlrRet( getDrmController().readSessionRunningStatusRegister( sessionRunning ) );
        Debug( "DRM session running state: {}", sessionRunning );
        return sessionRunning;
    }

    bool isDrmCtrlInNodelock()const  {
        bool isNodelocked( false );
        std::lock_guard<std::recursive_mutex> lock( mDrmControllerMutex );
        checkDRMCtlrRet( getDrmController().writeRegistersPageRegister() );
        checkDRMCtlrRet( getDrmController().readLicenseNodeLockStatusRegister( isNodelocked ) );
        Debug( "DRM Controller node-locked status: {}", isNodelocked );
        return isNodelocked;
    }

    bool isDrmCtrlInMetering()const  {
        bool isMetering( false );
        std::lock_guard<std::recursive_mutex> lock( mDrmControllerMutex );
        checkDRMCtlrRet( getDrmController().writeRegistersPageRegister() );
        checkDRMCtlrRet( getDrmController().readLicenseMeteringStatusRegister( isMetering ) );
        Debug( "DRM Controller metering status: {}", isMetering );
        return isMetering;
    }

    bool isReadyForNewLicense() const {
        bool ret( false );
        std::lock_guard<std::recursive_mutex> lock( mDrmControllerMutex );
        checkDRMCtlrRet( getDrmController().writeRegistersPageRegister() );
        checkDRMCtlrRet( getDrmController().readLicenseTimerInitLoadedStatusRegister( ret ) );
        Debug( "DRM readiness to receive a new license: {}", !ret );
        return !ret;
    }

    bool isLicenseActive() const {
        bool isLicenseEmpty( false );
        std::lock_guard<std::recursive_mutex> lock( mDrmControllerMutex );
        checkDRMCtlrRet( getDrmController().writeRegistersPageRegister() );
        checkDRMCtlrRet( getDrmController().readLicenseTimerCountEmptyStatusRegister( isLicenseEmpty ) );
        return !isLicenseEmpty;
    }

    Json::Value getLicense( const Json::Value& request_json, const uint32_t& timeout,
            const uint32_t& short_retry_period = 0, const uint32_t& long_retry_period = 0 ) {
        TClock::time_point deadline = TClock::now() + std::chrono::seconds( timeout );
        return getLicense( request_json, deadline, short_retry_period, long_retry_period );
    }

    Json::Value getLicense( const Json::Value& request_json, const TClock::time_point& deadline,
            const uint32_t& short_retry_period = 0, const uint32_t& long_retry_period = 0 ) {

        TClock::duration long_duration = std::chrono::seconds( long_retry_period );
        TClock::duration short_duration = std::chrono::seconds( short_retry_period );

        uint32_t attempt = 0;
        TClock::duration wait_duration;
        bool token_valid(false);

        while ( 1 ) {
            token_valid = false;
            // Get valid OAUth2 token
            try {
                getDrmWSClient().requestOAuth2token( deadline );
                token_valid = true;
            } catch ( const Exception& e ) {
                if ( e.getErrCode() == DRM_WSTimedOut ) {
                    // Reached timeout
                    Throw( e.getErrCode(), "Timeout on Authentication request after {} attempts", attempt );
                }
                if ( e.getErrCode() != DRM_WSMayRetry ) {
                    throw;
                }
                // It is retryable
                attempt ++;
                if ( short_retry_period == 0 ) {
                    // No retry
                    throw;
                }
                // Perform retry
                if ( long_retry_period == 0 ) {
                     wait_duration = short_duration;
                } else {
                    if ( ( deadline - TClock::now() ) < long_duration )
                        wait_duration = short_duration;
                    else
                        wait_duration = long_duration;
                }
                Warning( "Attempt #{} to obtain a new OAuth2 token failed with message: {}. New attempt planned in {} seconds",
                        attempt, e.what(), wait_duration.count()/1000000000 );
                // Wait a bit before retrying
                sleepOrExit( wait_duration );
            }
            if ( !token_valid ) continue;

<<<<<<< HEAD
        // Get new license
=======
            // Get new license
>>>>>>> 9a380730
            try {
                return getDrmWSClient().requestLicense( request_json, deadline );
            } catch ( const Exception& e ) {
                if ( e.getErrCode() == DRM_WSTimedOut ) {
                    // Reached timeout
                    Throw( e.getErrCode(), "Timeout on License request after {} attempts", attempt );
                }
                if ( e.getErrCode() != DRM_WSMayRetry ) {
                    throw;
                }
                // It is retryable
                attempt ++;
                if ( short_retry_period == 0 ) {
                    // No retry
                    throw;
                }
                // Perform retry
                if ( long_retry_period == 0 ) {
                     wait_duration = short_duration;
                } else {
                    if ( ( deadline - TClock::now() ) < long_duration )
                        wait_duration = short_duration;
                    else
                        wait_duration = long_duration;
                }
                Warning( "Attempt #{} to obtain a new License failed with message: {}. New attempt planned in {} seconds",
                        attempt, e.what(), wait_duration.count()/1000000000 );
                // Wait a bit before retrying
                sleepOrExit( wait_duration );
            }
        }
    }

    void setLicense( const Json::Value& license_json ) {

        std::lock_guard<std::recursive_mutex> lock( mDrmControllerMutex );

        Debug( "Provisioning license #{} on DRM controller", mLicenseCounter );

        std::string dna = mHeaderJsonRequest["dna"].asString();
        std::string licenseKey, licenseTimer;

        try {
            Json::Value metering_node = JVgetRequired( license_json, "metering", Json::objectValue );
            Json::Value license_node = JVgetRequired( license_json, "license", Json::objectValue );
            Json::Value dna_node = JVgetRequired( license_node, dna.c_str(), Json::objectValue );

            /// Get session ID received from web service
            if ( mSessionID.empty() ) {
                /// Save new Session ID
                mSessionID = JVgetRequired( metering_node, "sessionId", Json::stringValue ).asString();
                Debug( "Saving session ID: {}", mSessionID );
            } else {
                /// Verify Session ID
                checkSessionIDFromWS( license_json );
            }

            // Extract license key and license timer from web service response
            if ( mLicenseCounter == 0 )
                licenseKey = JVgetRequired( dna_node, "key", Json::stringValue ).asString();
            if ( !isNodeLockedMode() )
                licenseTimer = JVgetRequired( dna_node, "licenseTimer", Json::stringValue ).asString();
            mLicenseDuration = JVgetRequired( metering_node, "timeoutSecond", Json::uintValue ).asUInt();
            if ( mLicenseDuration == 0 )
                Warning( "'timeoutSecond' field sent by License WS must not be 0" );
        } catch( const Exception &e ) {
            if ( e.getErrCode() != DRM_BadFormat )
                throw;
            Throw( DRM_WSRespError, "Malformed response from License Web Service: {}", e.what() );
        }

        if ( mLicenseCounter == 0 ) {
            // Load key
            bool activationDone = false;
            uint8_t activationErrorCode;
            checkDRMCtlrRet( getDrmController().activate( licenseKey, activationDone, activationErrorCode ) );
            if ( activationErrorCode ) {
                Throw( DRM_CtlrError, "Failed to activate license on DRM controller, activationErr: 0x{:x}",
                      activationErrorCode );
            }
            Debug( "Wrote license key of session ID: {}", mSessionID );
        }

        // Load license timer
        if ( !isNodeLockedMode() ) {
            bool licenseTimerEnabled = false;
            checkDRMCtlrRet(
                    getDrmController().loadLicenseTimerInit( licenseTimer, licenseTimerEnabled ) );
            if ( !licenseTimerEnabled ) {
                Throw( DRM_CtlrError,
                      "Failed to load license timer on DRM controller, licenseTimerEnabled: 0x{:x}",
                      licenseTimerEnabled );
            }
            Debug( "Wrote license timer #{} of session ID {} for a duration of {} seconds",
                    mLicenseCounter, mSessionID, mLicenseDuration );
        }

        // Check DRM Controller has switched to the right license mode
        bool is_nodelocked = isDrmCtrlInNodelock();
        bool is_metered = isDrmCtrlInMetering();
        if ( is_nodelocked && is_metered )
            Unreachable( "DRM Controller cannot be in both Node-Locked and Metering/Floating license modes. " ); //LCOV_EXCL_LINE
        if ( !isNodeLockedMode() ) {
            if ( !is_metered )
                Throw( DRM_CtlrError, "DRM Controller failed to switch to Metering license mode" );
            else
                Debug( "DRM Controller is in Metering license mode" );
        } else {
            if ( !is_nodelocked )
                Throw( DRM_CtlrError, "DRM Controller failed to switch to Node-Locked license mode" );
            else
                Debug( "DRM Controller is in Node-Locked license mode" );
        }
        Debug( "Provisioned license #{} on DRM controller", mLicenseCounter );
        mLicenseCounter ++;
    }

    std::string getDesignHash() {
        std::string drmVersion, dna, mailboxReadOnly;
        std::vector<std::string> vlnvFile;
        std::hash<std::string> hasher;

        getDesignInfo( drmVersion, dna, vlnvFile, mailboxReadOnly );
        std::string design = dna + drmVersion;
        for( const std::string& vlnv: vlnvFile )
            design += vlnv;
        std::string hash = fmt::format( "{:016X}", hasher( design ) );
        Debug( "Hash for HW design is {}", hash );
        return hash;
    }

    void createNodelockedLicenseRequestFile() {
        // Create hash name based on design info
        std::string designHash = getDesignHash();
        mNodeLockRequestFilePath = mNodeLockLicenseDirPath + path_sep + designHash + ".req";
        mNodeLockLicenseFilePath = mNodeLockLicenseDirPath + path_sep + designHash + ".lic";
        Debug( "Created hash name based on design info: {}", designHash );
        // Check if license request file already exists
        if ( isFile( mNodeLockRequestFilePath ) ) {
            Debug( "A license request file is already existing in license directory: {}", mNodeLockLicenseDirPath );
            return;
        }
        // Build request for node-locked license
        Json::Value request_json = getMeteringStart();
        Debug( "License request JSON:\n{}", request_json.toStyledString() );

        // Save license request to file
        saveJsonToFile( mNodeLockRequestFilePath, request_json );
        Debug( "License request file saved on: {}", mNodeLockRequestFilePath );
    }

    void installNodelockedLicense() {
        Json::Value license_json;
            std::ifstream ifs;

        Debug ( "Looking for local node-locked license file: {}", mNodeLockLicenseFilePath );

        // Check if license file exists
        if ( isFile( mNodeLockLicenseFilePath ) ) {
            try {
                // Try to load the local license file
                license_json = parseJsonFile( mNodeLockLicenseFilePath );
                Debug( "Parsed Node-locked License file: {}", license_json .toStyledString() );
            } catch( const Exception& e ) {
                Throw( e.getErrCode(), "Invalid local license file {} because {}. "
                     "If this machine is connected to the License server network, rename the file and retry. "
                     "Otherwise request a new Node-Locked license from your supplier.",
                     mNodeLockLicenseFilePath, e.what() );
            }
        } else {
            /// No license has been found locally, request one to License WS:
            /// - Clear Session IS
            Debug( "Clearing session ID: {}", mSessionID );
            mSessionID = std::string("");
            /// - Create WS access
            mWsClient.reset( new DrmWSClient( mConfFilePath, mCredFilePath ) );
            /// - Read request file
            try {
                Json::Value request_json = parseJsonFile( mNodeLockRequestFilePath );
                Debug( "Parsed Node-locked License Request file: {}", request_json .toStyledString() );
                /// - Send request to web service and receive the new license
                TClock::time_point deadline =
                        TClock::now() + std::chrono::seconds( mWSRequestTimeout );
                license_json = getLicense( request_json, deadline, mWSRetryPeriodShort );
                /// - Save the license to file
                saveJsonToFile( mNodeLockLicenseFilePath, license_json );
                Debug( "Requested and saved new node-locked license file: {}", mNodeLockLicenseFilePath );
            } catch( const Exception& e ) {
                Throw( e.getErrCode(), "Failed to request license file: {}", e.what() );
            }
        }
        /// Install the license
        setLicense( license_json );
        Info( "Installed node-locked license successfully" );
    }

    void determineFrequencyDetectionMethod() {
        uint32_t reg;

        if ( mBypassFrequencyDetection ) {
            Debug( "Frequency detection sequence is bypassed." );
            return;
        }

        std::lock_guard<std::recursive_mutex> lock( mDrmControllerMutex );
        int ret = readDrmAddress( REG_FREQ_DETECTION_VERSION, reg );
        if ( ret != 0 ) {
            Unreachable( "Failed to read DRM frequency detection version register, errcode = {}. ", ret ); //LCOV_EXCL_LINE
        }
        if ( reg == FREQ_DETECTION_VERSION_EXPECTED ) {
            // Use Method 1
            Debug( "Use dedicated counter to compute DRM frequency (method 1)" );
            mIsFreqDetectionMethod1 = true;
        } else {
            // Use Method 2
            Debug( "Use license timer counter to compute DRM frequency (method 2)" );
            mIsFreqDetectionMethod1 = false;
        }
    }

    void detectDrmFrequencyMethod1() {
        int ret;
        uint32_t counter;
        TClock::duration wait_duration = std::chrono::milliseconds( mFrequencyDetectionPeriod );

        if ( mBypassFrequencyDetection ) {
            return;
        }

        std::lock_guard<std::recursive_mutex> lock( mDrmControllerMutex );

        // Start detection counter
        ret = writeDrmAddress( REG_FREQ_DETECTION_COUNTER, 0 );
        if ( ret != 0 )
            Unreachable( "Failed to start DRM frequency detection counter, errcode = {}. ", ret ); //LCOV_EXCL_LINE

        // Wait a fixed period of time
        sleepOrExit( wait_duration );

        // Sample counter
        ret = readDrmAddress( REG_FREQ_DETECTION_COUNTER, counter );
        if ( ret != 0 ) {
            Unreachable( "Failed to read DRM frequency detection counter register, errcode = {}. ", ret ); //LCOV_EXCL_LINE
        }

        if ( counter == 0xFFFFFFFF )
            Throw( DRM_BadFrequency, "Frequency auto-detection failed: frequency_detection_period parameter ({} ms) is too long.",
                   mFrequencyDetectionPeriod );

        // Compute estimated DRM frequency
        //mFrequencyCurr = (int32_t)(std::ceil((double)counter / mFrequencyDetectionPeriod / 1000));
        int32_t measured_frequency = (int32_t)((double)counter / mFrequencyDetectionPeriod / 1000);
        Debug( "Frequency detection counter after {:f} ms is 0x{:08x}  => estimated frequency = {} MHz",
            (double)mFrequencyDetectionPeriod/1000, counter, measured_frequency );

        checkDrmFrequency( measured_frequency );
    }

    void detectDrmFrequencyMethod2() {
        std::vector<int32_t> frequency_list;

        if ( mBypassFrequencyDetection ) {
            return;
        }

        frequency_list.push_back( detectDrmFrequencyFromLicenseTimer() );
        frequency_list.push_back( detectDrmFrequencyFromLicenseTimer() );
        frequency_list.push_back( detectDrmFrequencyFromLicenseTimer() );
        std::sort( frequency_list.begin(), frequency_list.end());

        int32_t measured_frequency = frequency_list[1];
        checkDrmFrequency( measured_frequency );
    }

    int32_t detectDrmFrequencyFromLicenseTimer() {
        TClock::time_point timeStart, timeEnd;
        uint64_t counterStart, counterEnd;
        TClock::duration wait_duration = std::chrono::milliseconds( mFrequencyDetectionPeriod );
        int max_attempts = 3;

        std::lock_guard<std::recursive_mutex> lock( mDrmControllerMutex );

        Debug( "Detecting DRM frequency in {} ms", mFrequencyDetectionPeriod );

        while ( max_attempts > 0 ) {

            counterStart = getTimerCounterValue();

            // Wait until counter starts decrementing
            while (1) {
                if (getTimerCounterValue() < counterStart) {
                    counterStart = getTimerCounterValue();
                    timeStart = TClock::now();
                    break;
                }
            }

            // Wait a fixed period of time
            sleepOrExit( wait_duration );

            counterEnd = getTimerCounterValue();
            timeEnd = TClock::now();

            if ( counterEnd == 0 )
                Unreachable( "Frequency auto-detection failed: license timeout counter is 0. " ); //LCOV_EXCL_LINE
            if (counterEnd > counterStart)
                Debug( "License timeout counter has been reset: taking another sample" );
            else
                break;
            max_attempts--;
        }
        if ( max_attempts == 0 )
            Unreachable("Failed to estimate DRM frequency after 3 attempts. "); //LCOV_EXCL_LINE

        Debug( "Start time = {} / Counter start = {}", timeStart.time_since_epoch().count(), counterStart );
        Debug( "End time = {} / Counter end = {}", timeEnd.time_since_epoch().count(), counterEnd );

        // Compute estimated DRM frequency
        TClock::duration timeSpan = timeEnd - timeStart;
        double seconds = double( timeSpan.count() ) * TClock::period::num / TClock::period::den;
        auto ticks = (uint32_t)(counterStart - counterEnd);
        auto measuredFrequency = (int32_t)(std::ceil((double)ticks / seconds / 1000000));
        Debug( "Duration = {} s   /   ticks = {}   =>   estimated frequency = {} MHz", seconds, ticks, measuredFrequency );

        return measuredFrequency;
    }

    void checkDrmFrequency( int32_t measuredFrequency ) {
        // Compute precision error compared to config file
        double precisionError = 100.0 * abs( measuredFrequency - mFrequencyInit ) / mFrequencyInit ; // At that point mFrequencyCurr = mFrequencyInit
        mFrequencyCurr = measuredFrequency;
        if ( precisionError >= mFrequencyDetectionThreshold ) {
            Throw( DRM_BadFrequency,
                   "Estimated DRM frequency ({} MHz) differs from the value ({} MHz) defined in the configuration file '{}' by more than {}%: From now on the estimated frequency is used.",
                    mFrequencyCurr, mFrequencyInit, mConfFilePath, mFrequencyDetectionThreshold, mFrequencyCurr);
        }
        Debug( "Estimated DRM frequency = {} MHz, config frequency = {} MHz: gap = {}%",
                mFrequencyCurr, mFrequencyInit, precisionError );
    }

    template< class Clock, class Duration >
    void sleepOrExit( const std::chrono::time_point<Clock, Duration> &timeout_time ) {
        std::unique_lock<std::mutex> lock( mThreadKeepAliveMtx );
        bool isExitRequested = mThreadKeepAliveCondVar.wait_until( lock, timeout_time,
                [ this ]{ return mThreadKeepAliveExit; } );
        if ( isExitRequested )
            Throw( DRM_Exit, "Exit requested" );
    }

    template< class Rep, class Period >
    void sleepOrExit( const std::chrono::duration<Rep, Period> &rel_time ) {
        std::unique_lock<std::mutex> lock( mThreadKeepAliveMtx );
        bool isExitRequested = mThreadKeepAliveCondVar.wait_for( lock, rel_time,
                [ this ]{ return mThreadKeepAliveExit; } );
        if ( isExitRequested )
            Throw( DRM_Exit, "Exit requested" );
    }

    bool isStopRequested() {
        std::lock_guard<std::mutex> lock( mThreadKeepAliveMtx );
        return mThreadKeepAliveExit;
    }

    uint32_t getCurrentLicenseTimeLeft() {
        uint64_t counterCurr = getTimerCounterValue();
        return (uint32_t)std::ceil( (double)counterCurr / mFrequencyCurr / 1000000 );
    }

    void startLicenseContinuityThread() {

        if ( mThreadKeepAlive.valid() ) {
            Warning( "Licensing thread already started" );
            return;
        }

        mThreadKeepAlive = std::async( std::launch::async, [ this ]() {
            Debug( "Started background thread which maintains licensing" );
            try {

                /// Detecting DRM controller frequency if needed
                if ( !mIsFreqDetectionMethod1 )
                    detectDrmFrequencyMethod2();

                bool go_sleeping( false );

                /// Starting license request loop
                while( 1 ) {
                    {
                        Debug( "Waiting metering access mutex from licensing thread" );
                        std::lock_guard<std::mutex> lockMetering( mMeteringAccessMutex );
                        Debug( "Acquired metering access mutex from licensing thread" );

                        if ( isStopRequested() )
                            break;

                        // Check DRM licensing queue
                        if ( !isReadyForNewLicense() ) {
                            go_sleeping = true;

                        } else {
                            go_sleeping = false;
                            Debug( "Requesting new license #{} now", mLicenseCounter );
                            Json::Value request_json = getMeteringWait();
                            Json::Value license_json;

                            /// Retry Web Service request loop
                            TClock::time_point polling_deadline = TClock::now() + std::chrono::seconds( mLicenseDuration );

                            /// Attempt to get the next license
                            license_json = getLicense( request_json, polling_deadline, mWSRetryPeriodShort, mWSRetryPeriodLong );

                            /// New license has been received: now send it to the DRM Controller
                            setLicense( license_json );
                        }
                    }
                    Debug( "Released metering access mutex from licensing thread" );
                    if ( go_sleeping ) {
                        // DRM licensing queue is full, wait until current license expires
                        uint32_t licenseTimeLeft = getCurrentLicenseTimeLeft();
                        TClock::duration wait_duration = std::chrono::seconds( licenseTimeLeft + 1 );
                        Debug( "Sleeping for {} seconds before checking DRM Controller readiness for a new license", licenseTimeLeft );
                        sleepOrExit( wait_duration );
                    }
                }
                Debug( "Released metering access mutex from licensing thread" );

            } catch( const Exception& e ) {
                if ( e.getErrCode() != DRM_Exit ) {
                    Error( e.what() );
                    f_asynch_error( std::string( e.what() ) );
                }
            } catch( const std::exception& e ) {
                std::string errmsg = fmt::format( "[errCode={}] Unexpected error: {}", DRM_ExternFail, e.what() );
                Error( errmsg );
                f_asynch_error( errmsg );
            }
            Debug( "Exiting background thread which maintains licensing" );
        });
    }

    void startMeteringContinuityThread() {

        if ( mThreadAsyncMetering.valid() ) {
            Warning( "Asynchronous metering thread already started" );
            return;
        }

        mThreadAsyncMetering = std::async( std::launch::async, [ this ]() {
            Debug( "Starting background thread which collects metering data" );
            try {
                /// Starting async metering post loop
                while( 1 ) {

                    // Check DRM licensing queue
                    if ( !is() ) {
                        // DRM licensing queue is full, wait until current license expires
                        uint32_t licenseTimeLeft = getCurrentLicenseTimeLeft();
                        TClock::duration wait_duration = std::chrono::seconds( licenseTimeLeft + 1 );
                        Debug( "Sleeping for {} seconds before checking DRM Controller readiness for a new license",
                                licenseTimeLeft );
                        sleepOrExit( wait_duration );

                    } else {
                        if ( isStopRequested() )
                            return;

                        Debug( "Requesting a new metering now" );

                        Json::Value request_json = getMeteringData();
                        Json::Value license_json;

                        /// Retry Web Service request loop
                        TClock::time_point polling_deadline = TClock::now()
                                + std::chrono::seconds( mLicenseDuration );

                        /// Attempt to get the next license
                        license_json = getLicense( request_json, polling_deadline,
                                mWSRetryPeriodShort, mWSRetryPeriodLong );

                        /// New license has been received: now send it to the DRM Controller
                        setLicense( license_json );
                    }
                }
            } catch( const Exception& e ) {
                if ( e.getErrCode() != DRM_Exit ) {
                    Error( e.what() );
                    f_asynch_error( std::string( e.what() ) );
                }
            } catch( const std::exception& e ) {
                Error( e.what() );
                f_asynch_error( std::string( e.what() ) );
            }
            Debug( "Exiting background thread which collects metering data" );
        });
    }

    void stopThread() {
        if ( !mThreadKeepAlive.valid() ) {
            Debug( "Background thread was not running" );
            return;
        }
        {
            std::lock_guard<std::mutex> lock( mThreadKeepAliveMtx );
            Debug( "Stop flag of thread is set" );
            mThreadKeepAliveExit = true;
        }
        mThreadKeepAliveCondVar.notify_all();
        mThreadKeepAlive.get();
        Debug( "Background thread stopped" );
        {
            std::lock_guard<std::mutex> lock( mThreadKeepAliveMtx );
            Debug( "Stop flag of thread is cleared" );
            mThreadKeepAliveExit = false;
        }
    }

    void startSession() {
        {
            Debug( "Waiting metering access mutex from startSession" );
            std::lock_guard<std::mutex> lockMetering( mMeteringAccessMutex );
            Debug( "Acquired metering access mutex from startSession" );

            if ( !isReadyForNewLicense() )
                Unreachable( "To start a new session the DRM Controller shall be ready to accept a new license" ); //LCOV_EXCL_LINE

            // Build start request message for new license
            Json::Value request_json = getMeteringStart();

            // Send request and receive new license
            Json::Value license_json = getLicense( request_json, mWSRequestTimeout, mWSRetryPeriodShort );
            setLicense( license_json );

            // Check if an error occurred
            checkDRMCtlrRet( getDrmController().waitNotTimerInitLoaded( 5 ) );
        }
        Debug( "Released metering access mutex from startSession" );
        Info( "New DRM session started." );
    }

    void resumeSession() {
        {
            Debug( "Waiting metering access mutex from resumeSession" );
            std::lock_guard<std::mutex> lockMetering( mMeteringAccessMutex );
            Debug( "Acquired metering access mutex from resumeSession" );

            if ( isReadyForNewLicense() ) {
                // Create JSON license request
                Json::Value request_json = getMeteringWait();

                // Send license request to web service
                Json::Value license_json = getLicense( request_json, mWSRequestTimeout, mWSRetryPeriodShort );

                // Provision license on DRM controller
                setLicense( license_json );
            }
        }
        Debug( "Released metering access mutex from resumeSession" );
        Info( "DRM session resumed." );
    }

    void stopSession() {
        Json::Value request_json;

        // Stop background thread
        stopThread();

        {
            // Get and send metering data to web service
            Debug( "Waiting metering access mutex from stopSession" );
            std::lock_guard<std::mutex> lockMetering( mMeteringAccessMutex );
            Debug( "Acquired metering access mutex from stopSession" );
            request_json = getMeteringStop();
        }
        Debug( "Released metering access mutex from stopSession" );

        // Send last metering information
        Json::Value license_json = getLicense( request_json, mWSRequestTimeout, mWSRetryPeriodShort );
        checkSessionIDFromWS( license_json );
        Debug( "Session ID {} stopped and last metering data uploaded", mSessionID );

        /// Clear Session IS
        Debug( "Clearing session ID: {}", mSessionID );
        mSessionID = std::string("");

        Info( "DRM session stopped." );
    }

    void pauseSession() {
        stopThread();
        mSecurityStop = false;
        Info( "DRM session paused." );
    }

    ParameterKey findParameterKey( const std::string& key_string ) const {
        for ( auto const& it : mParameterKeyMap ) {
            if ( key_string == it.second ) {
                return it.first;
            }
        }
        Throw( DRM_BadArg, "Cannot find parameter: {}", key_string );
    }

    std::string findParameterString( const ParameterKey key_id ) const {
        std::map<ParameterKey, std::string>::const_iterator it;
        it = mParameterKeyMap.find( key_id );
        if ( it == mParameterKeyMap.end() )
            Throw( DRM_BadArg, "Cannot find parameter with ID: {}", key_id );
        return it->second;
    }

    Json::Value list_parameter_key() const {
        Json::Value node;
        for( int i=0; i<ParameterKey::ParameterKeyCount; i++ ) {
            ParameterKey e = static_cast<ParameterKey>( i );
            std::string keyStr = findParameterString( e );
            node.append( keyStr );
        }
        return node;
    }

    Json::Value dump_parameter_key() const {
        Json::Value node;
        for( int i=0; i<ParameterKey::dump_all; i++ ) {
            ParameterKey e = static_cast<ParameterKey>( i );
            std::string keyStr = findParameterString( e );
            node[ keyStr ] = Json::nullValue;
        }
        get( node );
        return node;
    }


public:
    Impl( const std::string& conf_file_path,
          const std::string& cred_file_path,
          ReadRegisterCallback f_user_read_register,
          WriteRegisterCallback f_user_write_register,
          AsynchErrorCallback f_user_asynch_error )
        : Impl( conf_file_path, cred_file_path )
    {
        Debug( "Entering Impl public constructor" );
        if ( !f_user_read_register )
            Throw( DRM_BadArg, "Read register callback function must not be NULL" );
        if ( !f_user_write_register )
            Throw( DRM_BadArg, "Write register callback function must not be NULL" );
        if ( !f_user_asynch_error )
            Throw( DRM_BadArg, "Asynchronous error callback function must not be NULL" );
        f_read_register = f_user_read_register;
        f_write_register = f_user_write_register;
        f_asynch_error = f_user_asynch_error;
        initDrmInterface();
        Debug( "Exiting Impl public constructor" );
    }

    ~Impl() {
        Debug( "Entering Impl destructor" );
        if ( mSecurityStop && isSessionRunning() ) {
            Debug( "Security stop triggered: stopping current session" );
            stopSession();
        } else {
            stopThread();
        }
        unlockDrmToInstance();
        uninitLog();
        Debug( "Exiting Impl destructor" );
    }

    // Non copyable non movable as we create closure with "this"
    Impl( const Impl& ) = delete;
    Impl( Impl&& ) = delete;

    void activate( const bool& resume_session_request = false ) {
        TRY
            Debug( "Calling 'activate' with 'resume_session_request'={}", resume_session_request );

            bool isRunning = isSessionRunning();

            if ( isNodeLockedMode() ) {
                // Install the node-locked license
                installNodelockedLicense();
                return;
            }
            if ( isDrmCtrlInNodelock() ) {
                Throw( DRM_BadUsage, "DRM Controller is locked in Node-Locked licensing mode: "
                                    "To use other modes you must reprogram the FPGA device." );
            }
            mSecurityStop = true;
            if ( isRunning && resume_session_request ) {
                resumeSession();
            } else {
                if ( isRunning && !resume_session_request ) {
                    Debug( "Session is already running but resume flag is {}: stopping this pending session",
                            resume_session_request );
                    try {
                        stopSession();
                    } catch( const Exception &e ) {
                        Debug( "Failed to stop pending session: {}", e.what() );
                    }
                }
                startSession();
            }
            startLicenseContinuityThread();
            startMeteringContinuityThread();
        CATCH_AND_THROW
    }

    void deactivate( const bool& pause_session_request = false ) {
        TRY
            Debug( "Calling 'deactivate' with 'pause_session_request'={}", pause_session_request );

            if ( isNodeLockedMode() ) {
                return;
            }
            if ( !isSessionRunning() ) {
                Debug( "No session is currently running" );
                return;
            }
            if ( pause_session_request )
                pauseSession();
            else
                stopSession();
        CATCH_AND_THROW
    }

    void get( Json::Value& json_value ) const {
        TRY
            for( const std::string& key_str : json_value.getMemberNames() ) {
                const ParameterKey key_id = findParameterKey( key_str );
                Debug2( "Getting parameter '{}'", key_str );
                switch( key_id ) {
                    case ParameterKey::log_verbosity: {
                        int32_t logVerbosity = static_cast<int>( sLogConsoleVerbosity );
                        json_value[key_str] = logVerbosity;
                        Debug( "Get value of parameter '{}' (ID={}): {}", key_str, key_id,
                                logVerbosity );
                        break;
                    }
                    case ParameterKey::log_format: {
                        json_value[key_str] = sLogConsoleFormat;
                        Debug( "Get value of parameter '{}' (ID={}): {}", key_str, key_id,
                                sLogConsoleFormat );
                        break;
                    }
                    case ParameterKey::log_file_verbosity: {
                        int32_t logVerbosity = static_cast<int>( sLogFileVerbosity );
                        json_value[key_str] = logVerbosity;
                        Debug( "Get value of parameter '{}' (ID={}): {}", key_str, key_id,
                                logVerbosity );
                        break;
                    }
                    case ParameterKey::log_file_format: {
                        json_value[key_str] = sLogFileFormat;
                        Debug( "Get value of parameter '{}' (ID={}): {}", key_str, key_id,
                                sLogFileFormat );
                        break;
                    }
                    case ParameterKey::log_file_path: {
                        json_value[key_str] = sLogFilePath;
                        Debug( "Get value of parameter '{}' (ID={}): {}", key_str, key_id,
                                sLogFilePath );
                        break;
                    }
                    case ParameterKey::log_file_type: {
                        json_value[key_str] = (int32_t)sLogFileType;
                        Debug( "Get value of parameter '{}' (ID={}): {}", key_str, key_id,
                               (int32_t)sLogFileType );
                        break;
                    }
                    case ParameterKey::log_file_rotating_num: {
                        json_value[key_str] = (int32_t)sLogFileRotatingNum;
                        Debug( "Get value of parameter '{}' (ID={}): {}", key_str, key_id,
                               sLogFileRotatingNum );
                        break;
                    }
                    case ParameterKey::log_file_rotating_size: {
                        json_value[key_str] = (int32_t)sLogFileRotatingSize;
                        Debug( "Get value of parameter '{}' (ID={}): {} KB", key_str, key_id,
                               sLogFileRotatingSize );
                        break;
                    }
                    case ParameterKey::license_type: {
                        auto it = LicenseTypeStringMap.find( mLicenseType );
                        if ( it == LicenseTypeStringMap.end() )
                            Unreachable( "License_type '{}' is missing in LicenseTypeStringMap. ",
                                (uint32_t)mLicenseType ); //LCOV_EXCL_LINE
                        std::string license_type_str = it->second;
                        json_value[key_str] = license_type_str;
                        Debug( "Get value of parameter '{}' (ID={}): {}", key_str, key_id,
                                license_type_str );
                        break;
                    }
                    case ParameterKey::license_duration: {
                        json_value[key_str] = mLicenseDuration;
                        Debug( "Get value of parameter '{}' (ID={}): {}", key_str, key_id,
                                mLicenseDuration );
                        break;
                    }
                    case ParameterKey::num_activators: {
                        uint32_t nbActivators = 0;
                        getNumActivator( nbActivators );
                        json_value[key_str] = nbActivators;
                        Debug( "Get value of parameter '{}' (ID={}): {}", key_str, key_id,
                                nbActivators );
                        break;
                    }
                    case ParameterKey::session_id: {
                        json_value[key_str] = mSessionID;
                        Debug( "Get value of parameter '{}' (ID={}): {}", key_str, key_id,
                                mSessionID );
                        break;
                    }
                    case ParameterKey::session_status: {
                        bool status = isSessionRunning();
                        json_value[key_str] = status;
                        Debug( "Get value of parameter '{}' (ID={}): {}", key_str, key_id,
                               status );
                        break;
                    }
                    case ParameterKey::license_status: {
                        bool status = isLicenseActive();
                        json_value[key_str] = status;
                        Debug( "Get value of parameter '{}' (ID={}): {}", key_str, key_id,
                               status );
                        break;
                    }
                    case ParameterKey::metered_data: {
#if ((JSONCPP_VERSION_MAJOR ) >= 1 and ((JSONCPP_VERSION_MINOR) > 7 or ((JSONCPP_VERSION_MINOR) == 7 and JSONCPP_VERSION_PATCH >= 5)))
                        uint64_t metered_data = 0;
#else
                        // No "int64_t" support with JsonCpp < 1.7.5
                        unsigned long long metered_data = 0;
#endif
                        metered_data = getMeteringData();
                        json_value[key_str] = metered_data;
                        Debug( "Get value of parameter '{}' (ID={}): {}", key_str, key_id,
                               metered_data );
                        break;
                    }
                    case ParameterKey::nodelocked_request_file: {
                        if ( mLicenseType != eLicenseType::NODE_LOCKED ) {
                            json_value[key_str] = std::string("Not applicable");
                            Warning( "Parameter only available with Node-Locked licensing" );
                        } else {
                            json_value[key_str] = mNodeLockRequestFilePath;
                            Debug( "Get value of parameter '{}' (ID={}): Node-locked license request file is saved in {}",
                                    key_str, key_id, mNodeLockRequestFilePath );
                        }
                        break;
                    }
                    case ParameterKey::page_ctrlreg:
                    case ParameterKey::page_vlnvfile:
                    case ParameterKey::page_licfile:
                    case ParameterKey::page_tracefile:
                    case ParameterKey::page_meteringfile:
                    case ParameterKey::page_mailbox: {
                        std::string str = getDrmPage( key_id - ParameterKey::page_ctrlreg );
                        json_value[key_str] = str;
                        Debug( "Get value of parameter '{}' (ID={})", key_str, key_id );
                        Info( str );
                        break;
                    }
                    case ParameterKey::hw_report: {
                        std::string str = getDrmReport();
                        json_value[key_str] = str;
                        Debug( "Get value of parameter '{}' (ID={})", key_str, key_id );
                        Info( "Print HW report:\n{}", str );
                        break;
                    }
                    case ParameterKey::drm_frequency: {
                        json_value[key_str] = mFrequencyCurr;
                        Debug( "Get value of parameter '{}' (ID={}): {}", key_str, key_id,
                               mFrequencyCurr );
                        break;
                    }
                    case ParameterKey::drm_license_type: {
                        eLicenseType lic_type;
                        bool is_nodelock = isDrmCtrlInNodelock();
                        bool is_metering = isDrmCtrlInMetering();
                        if ( is_metering )
                            lic_type = eLicenseType::METERED;
                        else if ( is_nodelock )
                            lic_type = eLicenseType::NODE_LOCKED;
                        else
                            lic_type = eLicenseType::NONE;
                        auto it = LicenseTypeStringMap.find( lic_type );
                        std::string status = it->second;
                        json_value[key_str] = status;
                        Debug( "Get value of parameter '{}' (ID={}): {}", key_str, key_id,
                               status );
                        break;
                    }
                    case ParameterKey::bypass_frequency_detection: {
                        json_value[key_str] = mBypassFrequencyDetection;
                        Debug( "Get value of parameter '{}' (ID={}): Method {}", key_str, key_id,
                               mBypassFrequencyDetection );
                        break;
                    }
                    case ParameterKey::frequency_detection_method: {
                        int32_t method_index = 2;
                        if ( mIsFreqDetectionMethod1 )
                            method_index = 1;
                        json_value[key_str] = method_index;
                        Debug( "Get value of parameter '{}' (ID={}): Method {}", key_str, key_id,
                               method_index );
                        break;
                    }
                    case ParameterKey::frequency_detection_threshold: {
                        json_value[key_str] = mFrequencyDetectionThreshold;
                        Debug( "Get value of parameter '{}' (ID={}): {}", key_str, key_id,
                               mFrequencyDetectionThreshold );
                        break;
                    }
                    case ParameterKey::frequency_detection_period: {
                        json_value[key_str] = mFrequencyDetectionPeriod;
                        Debug( "Get value of parameter '{}' (ID={}): {}", key_str, key_id,
                               mFrequencyDetectionPeriod );
                        break;
                    }
                    case ParameterKey::product_info: {
                        json_value[key_str] = mHeaderJsonRequest["product"];
                        Debug( "Get value of parameter '{}' (ID={}): {}", key_str, key_id,
                               mHeaderJsonRequest["product"].toStyledString() );
                        break;
                    }
                    case ParameterKey::token_string: {
                        std::string token_str = getDrmWSClient().getTokenString();
                        json_value[key_str] = token_str;
                        Debug( "Get value of parameter '{}' (ID={}): {}", key_str, key_id,
                               token_str );
                        break;
                    }
                    case ParameterKey::token_validity: {
                        uint32_t validity = getDrmWSClient().getTokenValidity();
                        json_value[key_str] = validity ;
                        Debug( "Get value of parameter '{}' (ID={}): {}", key_str, key_id,
                               validity  );
                        break;
                    }
                    case ParameterKey::token_time_left: {
                        uint32_t time_left = getDrmWSClient().getTokenTimeLeft();
                        json_value[key_str] = time_left;
                        Debug( "Get value of parameter '{}' (ID={}): {}", key_str, key_id,
                               time_left );
                        break;
                    }
                    case ParameterKey::mailbox_size: {
                        uint32_t mbSize = getUserMailboxSize();
                        json_value[key_str] = mbSize;
                        Debug( "Get value of parameter '{}' (ID={}): {}", key_str, key_id,
                               mbSize );
                        break;
                    }
                    case ParameterKey::mailbox_data: {
                        uint32_t mbSize = getUserMailboxSize();
                        std::vector<uint32_t> data_array = readMailbox( eMailboxOffset::MB_USER, mbSize );
                        for( const auto& val: data_array )
                            json_value[key_str].append( val );
                        Debug( "Get value of parameter '{}' (ID={}): {}", key_str, key_id,
                               json_value[key_str].toStyledString() );
                        break;
                    }
                    case ParameterKey::ws_retry_period_long: {
                        json_value[key_str] = mWSRetryPeriodLong;
                        Debug( "Get value of parameter '", key_str,
                                "' (ID=", key_id, "): ", mWSRetryPeriodLong );
                        break;
                    }
                    case ParameterKey::ws_retry_period_short: {
                        json_value[key_str] = mWSRetryPeriodShort;
                        Debug( "Get value of parameter '{}' (ID={}): {}", key_str, key_id,
                               mWSRetryPeriodShort );
                        break;
                    }
                    case ParameterKey::ws_request_timeout: {
                        json_value[key_str] = mWSRequestTimeout ;
                        Debug( "Get value of parameter '{}' (ID={}): {}", key_str, key_id,
                               mWSRequestTimeout  );
                        break;
                    }
                    case ParameterKey::log_message_level: {
                        int32_t msgLevel = static_cast<int>( mDebugMessageLevel );
                        json_value[key_str] = msgLevel;
                        Debug( "Get value of parameter '{}' (ID={}): {}", key_str, key_id,
                               msgLevel );
                        break;
                    }
                    case ParameterKey::custom_field: {
                        uint32_t customField = readMailbox( eMailboxOffset::MB_CUSTOM_FIELD );
                        json_value[key_str] = customField;
                        Debug( "Get value of parameter '{}' (ID={}): {}", key_str, key_id,
                               customField );
                        break;
                    }
                    case ParameterKey ::list_all: {
                        Json::Value list = list_parameter_key();
                        json_value[key_str] = list;
                        Debug( "Get value of parameter '{}' (ID={}): {}", key_str, key_id,
                               list.toStyledString() );
                        break;
                    }
                    case ParameterKey::dump_all: {
                        Json::Value list = dump_parameter_key();
                        json_value[key_str] = list;
                        Debug( "Get value of parameter '{}' (ID={}): {}", key_str, key_id,
                               list.toStyledString() );
                        break;
                    }
                    case ParameterKey::hdk_compatibility: {
                        std::string hdk_limit = fmt::format( "{}.{}.x", HDK_COMPATIBLITY_LIMIT_MAJOR, HDK_COMPATIBLITY_LIMIT_MINOR );
                        json_value[key_str] = hdk_limit;
                        Debug( "Get value of parameter '{}' (ID={}): {}", key_str, key_id,
                               hdk_limit );
                        break;
                    }
                    case ParameterKey::health_period: {
                        json_value[key_str] = mHealthPeriod;
                        Debug( "Get value of parameter '{}' (ID={}): {}", key_str, key_id, mHealthPeriod );
                        break;
                    }
                    case ParameterKey::health_retry: {
                        json_value[key_str] = mHealthRetry;
                        Debug( "Get value of parameter '{}' (ID={}): {}", key_str, key_id, mHealthRetry );
                        break;
                    }
                    case ParameterKey::ParameterKeyCount: {
                        uint32_t count = static_cast<int>( ParameterKeyCount );
                        json_value[key_str] = count;
                        Debug( "Get value of parameter '{}' (ID={}): {}", key_str, key_id,
                               count );
                        break;
                    }
                    default: {
                        Throw( DRM_BadArg, "Parameter '{}' cannot be read", key_str );
                        break;
                    }
                }
            }
        CATCH_AND_THROW
    }

    void get( std::string& json_string ) const {
        TRY
            Debug2( "Calling 'get' with in/out string: {}", json_string );
            Json::Value root = parseJsonString( json_string );
            get( root );
            json_string = root.toStyledString();
        CATCH_AND_THROW
    }

    template<typename T> T get( const ParameterKey /*key_id*/ ) const {
        Unreachable( "Default template for get function. " ); //LCOV_EXCL_LINE
    }

    void set( const Json::Value& json_value ) {
        TRY
            for( Json::ValueConstIterator it = json_value.begin() ; it != json_value.end() ; it++ ) {
                std::string key_str = it.key().asString();
                const ParameterKey key_id = findParameterKey( key_str );
                switch( key_id ) {
                    case ParameterKey::log_verbosity: {
                        int32_t verbosityInt = (*it).asInt();
                        sLogConsoleVerbosity = static_cast<spdlog::level::level_enum>( verbosityInt );
                        sLogger->sinks()[0]->set_level( sLogConsoleVerbosity );
                        if ( sLogConsoleVerbosity < sLogger->level() )
                            sLogger->set_level( sLogConsoleVerbosity );
                        Debug( "Set parameter '{}' (ID={}) to value: {}", key_str, key_id,
                                verbosityInt );
                        break;
                    }
                    case ParameterKey::log_format: {
                        std::string logFormat = (*it).asString();
                        sLogger->sinks()[0]->set_pattern( logFormat );
                        sLogConsoleFormat = logFormat;
                        Debug( "Set parameter '{}' (ID={}) to value: {}", key_str, key_id,
                                sLogConsoleFormat );
                        break;
                    }
                    case ParameterKey::log_file_verbosity: {
                        int32_t verbosityInt = (*it).asInt();
                        sLogFileVerbosity = static_cast<spdlog::level::level_enum>( verbosityInt );
                        sLogger->sinks()[1]->set_level( sLogFileVerbosity );
                        if ( sLogFileVerbosity < sLogger->level() )
                            sLogger->set_level( sLogFileVerbosity );
                        Debug( "Set parameter '{}' (ID={}) to value: {}", key_str, key_id,
                               verbosityInt);
                        break;
                    }
                    case ParameterKey::log_file_format: {
                        sLogFileFormat = (*it).asString();
                        if ( sLogger->sinks().size() > 1 ) {
                            sLogger->sinks()[1]->set_pattern( sLogFileFormat );
                        }
                        Debug( "Set parameter '{}' (ID={}) to value: {}", key_str, key_id,
                               sLogFileFormat );
                        break;
                    }
                    case ParameterKey::frequency_detection_threshold: {
                        mFrequencyDetectionThreshold = (*it).asDouble();
                        Debug( "Set parameter '{}' (ID={}) to value: {}", key_str, key_id,
                               mFrequencyDetectionThreshold );
                        break;
                    }
                    case ParameterKey::frequency_detection_period: {
                        mFrequencyDetectionPeriod = (*it).asUInt();
                        Debug( "Set parameter '{}' (ID={}) to value: {}", key_str, key_id,
                               mFrequencyDetectionPeriod );
                        break;
                    }
                    case ParameterKey::custom_field: {
                        uint32_t customField = (*it).asUInt();
                        writeMailbox( eMailboxOffset::MB_CUSTOM_FIELD, customField );
                        Debug( "Set parameter '{}' (ID={}) to value: {}", key_str, key_id,
                               customField );
                        break;
                    }
                    case ParameterKey::mailbox_data: {
                        if ( !(*it).isArray() )
                            Throw( DRM_BadArg, "Value must be an array of integers" );
                        std::vector<uint32_t> data_array;
                        for( Json::ValueConstIterator itr = (*it).begin(); itr != (*it).end(); itr++ )
                            data_array.push_back( (*itr).asUInt() );
                        writeMailbox( eMailboxOffset::MB_USER, data_array );
                        Debug( "Set parameter '{}' (ID={}) to value: {}", key_str, key_id,
                               (*it).toStyledString());
                        break;
                    }
                    case ParameterKey::ws_retry_period_long: {
                        uint32_t retry_period = (*it).asUInt();
                        if ( retry_period <= mWSRetryPeriodShort )
                            Throw( DRM_BadArg,
                                    "ws_retry_period_long ({}) must be greater than ws_retry_period_short ({})",
                                    retry_period, mWSRetryPeriodShort );
                        mWSRetryPeriodLong = retry_period;
                        Debug( "Set parameter '{}' (ID={}) to value: {}", key_str, key_id,
                               mWSRetryPeriodLong );
                        break;
                    }
                    case ParameterKey::ws_retry_period_short: {
                        uint32_t retry_period = (*it).asUInt();
                        if ( mWSRetryPeriodLong <= retry_period )
                            Throw( DRM_BadArg,
                                    "ws_retry_period_long ({}) must be greater than ws_retry_period_short ({})",
                                    mWSRetryPeriodLong, retry_period );
                        mWSRetryPeriodShort = retry_period;
                        Debug( "Set parameter '{}' (ID={}) to value: {}", key_str, key_id,
                               mWSRetryPeriodShort );
                        break;
                    }
                    case ParameterKey::ws_request_timeout: {
                        mWSRequestTimeout  = (*it).asUInt();
                        Debug( "Set parameter '{}' (ID={}) to value: {}", key_str, key_id,
                               mWSRequestTimeout  );
                        if ( mWSRequestTimeout == 0 )
                            Throw( DRM_BadArg, "ws_request_timeout must not be 0");
                        break;
                    }
                    case ParameterKey::trigger_async_callback: {
                        std::string custom_msg = (*it).asString();
                        Exception e( DRM_Debug, custom_msg );
                        f_asynch_error( e.what() );
                        Debug( "Set parameter '{}' (ID={}) to value: {}", key_str, key_id,
                               custom_msg );
                        break;
                    }
                    case ParameterKey::bad_product_id: {
                        Warning( "Parameter '{}' (ID={}) is deprecated", key_str, key_id );
                        break;
                    }
                    case ParameterKey::bad_oauth2_token: {
                        Debug( "Set parameter '{}' (ID={}) to random value", key_str, key_id );
                        getDrmWSClient().setOAuth2token( "BAD_TOKEN" );
                        break;
                    }
                    case ParameterKey::log_message_level: {
                        int32_t message_level = (*it).asInt();
                        if ( ( message_level < spdlog::level::trace)
                          || ( message_level > spdlog::level::off) )
                            Throw( DRM_BadArg, "log_message_level ({}) is out of range [{:d}:{:d}]",
                                    message_level, (int32_t)spdlog::level::trace, (int32_t)spdlog::level::off );
                        mDebugMessageLevel = static_cast<spdlog::level::level_enum>( message_level );
                        Debug( "Set parameter '{}' (ID={}) to value {}", key_str, key_id,
                                message_level );
                        break;
                    }
                    case ParameterKey::log_message: {
                        std::string custom_msg = (*it).asString();
                        SPDLOG_LOGGER_CALL( sLogger, (spdlog::level::level_enum)mDebugMessageLevel, custom_msg);
                        break;
                    }
                    default:
                        Throw( DRM_BadArg, "Parameter '{}' cannot be overwritten", key_str );
                }
            }
        CATCH_AND_THROW
    }

    void set( const std::string& json_string ) {
        TRY
            Debug2( "Calling 'set' with in/out string: {}", json_string );
            Json::Value root = parseJsonString( json_string );
            set( root );
        CATCH_AND_THROW
    }

    template<typename T> void set( const ParameterKey /*key_id*/, const T& /*value*/ ) {}

};

/*************************************/
// DrmManager::Impl class definition
/*************************************/

#define IMPL_GET_BODY \
    Json::Value json_value; \
    std::string key_str = findParameterString( key_id ); \
    json_value[key_str] = Json::nullValue; \
    get( json_value );

template<> std::string DrmManager::Impl::get( const ParameterKey key_id ) const {
    IMPL_GET_BODY
    if ( json_value[key_str].isString() )
        return json_value[key_str].asString();
    return json_value[key_str].toStyledString();
}

template<> bool DrmManager::Impl::get( const ParameterKey key_id ) const {
    IMPL_GET_BODY
    return json_value[key_str].asBool();
}

template<> int32_t DrmManager::Impl::get( const ParameterKey key_id ) const {
    IMPL_GET_BODY
    return json_value[key_str].asInt();
}

template<> uint32_t DrmManager::Impl::get( const ParameterKey key_id ) const {
    IMPL_GET_BODY
    return json_value[key_str].asUInt();
}

template<> int64_t DrmManager::Impl::get( const ParameterKey key_id ) const {
    IMPL_GET_BODY
    return json_value[key_str].asInt64();
}

template<> uint64_t DrmManager::Impl::get( const ParameterKey key_id ) const {
    IMPL_GET_BODY
    return json_value[key_str].asUInt64();
}

template<> float DrmManager::Impl::get( const ParameterKey key_id ) const {
    IMPL_GET_BODY
    return json_value[key_str].asFloat();
}

template<> double DrmManager::Impl::get( const ParameterKey key_id ) const {
    IMPL_GET_BODY
    return json_value[key_str].asDouble();
}

#define IMPL_SET_BODY \
    Json::Value json_value; \
    std::string key_str = findParameterString( key_id ); \
    json_value[key_str] = value; \
    set( json_value );


template<> void DrmManager::Impl::set( const ParameterKey key_id, const std::string& value ) {
    IMPL_SET_BODY
}

template<> void DrmManager::Impl::set( const ParameterKey key_id, const bool& value ) {
    IMPL_SET_BODY
}

template<> void DrmManager::Impl::set( const ParameterKey key_id, const int32_t& value ) {
    IMPL_SET_BODY
}

template<> void DrmManager::Impl::set( const ParameterKey key_id, const uint32_t& value ) {
    IMPL_SET_BODY
}

template<> void DrmManager::Impl::set( const ParameterKey key_id, const int64_t& value ) {
    Json::Value json_value;
    std::string key_str = findParameterString( key_id );
    json_value[key_str] = Json::Int64( value );
    set( json_value );
}

template<> void DrmManager::Impl::set( const ParameterKey key_id, const uint64_t& value ) {
    Json::Value json_value;
    std::string key_str = findParameterString( key_id );
    json_value[key_str] = Json::UInt64( value );
    set( json_value );
}

template<> void DrmManager::Impl::set( const ParameterKey key_id, const float& value ) {
    IMPL_SET_BODY
}

template<> void DrmManager::Impl::set( const ParameterKey key_id, const double& value ) {
    IMPL_SET_BODY
}


/*************************************/
// DrmManager class definition
/*************************************/

DrmManager::DrmManager( const std::string& conf_file_path,
                    const std::string& cred_file_path,
                    ReadRegisterCallback read_register,
                    WriteRegisterCallback write_register,
                    AsynchErrorCallback async_error )
    : pImpl( new Impl( conf_file_path, cred_file_path, read_register, write_register, async_error ) ) {
}

DrmManager::~DrmManager() {
    delete pImpl;
    pImpl = nullptr;
}


void DrmManager::activate( const bool& resume_session ) {
    pImpl->activate( resume_session );
}

void DrmManager::deactivate( const bool& pause_session ) {
    pImpl->deactivate( pause_session );
}

void DrmManager::get( Json::Value& json_value ) const {
    pImpl->get( json_value );
}

void DrmManager::get( std::string& json_string ) const {
    pImpl->get( json_string );
}

template<typename T> T DrmManager::get( const ParameterKey key ) const {
    return pImpl->get<T>( key );
}

template<> std::string DrmManager::get( const ParameterKey key ) const { return pImpl->get<std::string>( key ); }
template<> bool DrmManager::get( const ParameterKey key ) const { return pImpl->get<bool>( key ); }
template<> int32_t DrmManager::get( const ParameterKey key ) const { return pImpl->get<int32_t>( key ); }
template<> uint32_t DrmManager::get( const ParameterKey key ) const { return pImpl->get<uint32_t>( key ); }
template<> int64_t DrmManager::get( const ParameterKey key ) const { return pImpl->get<int64_t>( key ); }
template<> uint64_t DrmManager::get( const ParameterKey key ) const { return pImpl->get<uint64_t>( key ); }
template<> float DrmManager::get( const ParameterKey key ) const { return pImpl->get<float>( key ); }
template<> double DrmManager::get( const ParameterKey key ) const { return pImpl->get<double>( key ); }

void DrmManager::set( const std::string& json_string ) {
    pImpl->set( json_string );
}

void DrmManager::set( const Json::Value& json_value ) {
    pImpl->set( json_value );
}

template<typename T>
void DrmManager::set( const ParameterKey key, const T& value ) {
    pImpl->set<T>( key, value );
}

template<> void DrmManager::set( const ParameterKey key, const std::string& value ) { pImpl->set<std::string>( key, value ); }
template<> void DrmManager::set( const ParameterKey key, const bool& value ) { pImpl->set<bool>( key, value ); }
template<> void DrmManager::set( const ParameterKey key, const int32_t& value ) { pImpl->set<int32_t>( key, value ); }
template<> void DrmManager::set( const ParameterKey key, const uint32_t& value ) { pImpl->set<uint32_t>( key, value ); }
template<> void DrmManager::set( const ParameterKey key, const int64_t& value ) { pImpl->set<int64_t>( key, value ); }
template<> void DrmManager::set( const ParameterKey key, const uint64_t& value ) { pImpl->set<uint64_t>( key, value ); }
template<> void DrmManager::set( const ParameterKey key, const float& value ) { pImpl->set<float>( key, value ); }
template<> void DrmManager::set( const ParameterKey key, const double& value ) { pImpl->set<double>( key, value ); }

}
}<|MERGE_RESOLUTION|>--- conflicted
+++ resolved
@@ -154,13 +154,8 @@
 
     eLicenseType mLicenseType = eLicenseType::METERED;
     uint32_t mLicenseCounter = 0;
-<<<<<<< HEAD
     uint32_t mLicenseDuration = 0;        ///< Time duration in seconds of the license
-    uint32_t mLicenseWaitPeriod = 5;      ///< Time in seconds to wait for the load of a new license
-=======
-    uint32_t mLicenseDuration = 0;     ///< Time duration in seconds of the license
     uint32_t mLicenseWaitPeriod = 5;    ///< Time in seconds to wait for the load of a new license
->>>>>>> 9a380730
 
     // To protect access to the metering data (to securize the segment ID check in HW)
     mutable std::mutex mMeteringAccessMutex;
@@ -181,27 +176,21 @@
     // Web service communication
     Json::Value mHeaderJsonRequest;
 
-<<<<<<< HEAD
     // Health/Asynchronous metering parameters
     uint32_t mHealthPeriod;
     uint32_t mHealthRetry;
 
-=======
->>>>>>> 9a380730
     // thread to maintain license alive
     std::future<void> mThreadKeepAlive;
     std::mutex mThreadKeepAliveMtx;
     std::condition_variable mThreadKeepAliveCondVar;
     bool mThreadKeepAliveExit{false};
-<<<<<<< HEAD
 
     // thread to maintain metering alive
     std::future<void> mThreadAsyncMetering;
     std::mutex mThreadAsyncMeteringMtx;
     std::condition_variable mThreadAsyncMeteringCondVar;
     bool mThreadAsyncMeteringExit{false};
-=======
->>>>>>> 9a380730
 
     // Debug parameters
     spdlog::level::level_enum mDebugMessageLevel;
@@ -1099,11 +1088,7 @@
             }
             if ( !token_valid ) continue;
 
-<<<<<<< HEAD
         // Get new license
-=======
-            // Get new license
->>>>>>> 9a380730
             try {
                 return getDrmWSClient().requestLicense( request_json, deadline );
             } catch ( const Exception& e ) {
