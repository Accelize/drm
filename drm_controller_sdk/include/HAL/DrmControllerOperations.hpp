--- conflicted
+++ resolved
@@ -97,21 +97,13 @@
       *   \return Returns the error code produced by the read/write register function.
       **/
       unsigned int extractAdaptiveProportionTestFailures(unsigned int &adaptiveProportionTestFailures) const;
-
+      
       /** extractAdaptiveProportionTestFailures
       *   \brief Extract the Adaptive Proportion Test Failures of the DRM controller.
       *   This method will access to the system bus to extract the Adaptive Proportion Test Failures.
       *   \param[out] adaptiveProportionTestFailures is the value of the Adaptive Proportion Test Failures.
       *   \return Returns the error code produced by the read/write register function.
       **/
-      unsigned int extractAdaptiveProportionTestFailures(std::vector<unsigned int> &adaptiveProportionTestFailures) const;
-
-      /** extractAdaptiveProportionTestFailures
-      *   \brief Extract the Adaptive Proportion Test Failures of the DRM controller.
-      *   This method will access to the system bus to extract the Adaptive Proportion Test Failures.
-      *   \param[out] adaptiveProportionTestFailures is the value of the Adaptive Proportion Test Failures.
-      *   \return Returns the error code produced by the read/write register function.
-      **/
       unsigned int extractAdaptiveProportionTestFailures(std::string &adaptiveProportionTestFailures) const;
 
       /** extractRepetitionCountTestFailures
@@ -120,11 +112,7 @@
       *   \param[out] repetitionCountTestFailures is the value of the Repetition Count Test Failures.
       *   \return Returns the error code produced by the read/write register function.
       **/
-<<<<<<< HEAD
       unsigned int extractRepetitionCountTestFailures(unsigned int &repetitionCountTestFailures) const;
-=======
-      unsigned int extractRepetitionCountTestFailures(std::vector<unsigned int> &repetitionCountTestFailures) const;
->>>>>>> aa2d04c1
 
       /** extractRepetitionCountTestFailures
       *   \brief Extract the Repetition Count Test Failures of the DRM controller.
@@ -552,7 +540,7 @@
       bool mHeartBeatModeEnabled; /**<Tell wether the heart beat mode is enabled on hardware**/
       // we suppose the heart beat mode to be disabled by default
       // it will be set if it is not the case during the wait auto controller function
-
+      
       bool mLicenseTimerWasLoaded; /**<Tell wether the license timer was loaded at least one time.**/
 
       unsigned int mTimeoutInMicroSeconds; /**<Store the timeout in microseconds to complete internal operation.**/
