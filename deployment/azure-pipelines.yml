--- conflicted
+++ resolved
@@ -217,12 +217,7 @@
                     regionName: eu-west-1
                     awsCommand: s3
                     awsSubCommand: sync
-<<<<<<< HEAD
-                    awsArguments: $(rpmRepo) $(rpmS3)
-                                  --no-progress --delete
-=======
                     awsArguments: $(rpmRepo) $(rpmS3) --no-progress --delete
->>>>>>> 081ef761
 
                 - task: AWSCLI@1
                   displayName: Publish DEB repository
@@ -231,12 +226,7 @@
                     regionName: eu-west-1
                     awsCommand: s3
                     awsSubCommand: sync
-<<<<<<< HEAD
-                    awsArguments: $(debRepo) $(debS3)
-                                  --no-progress --delete
-=======
                     awsArguments: $(debRepo) $(debS3) --no-progress --delete
->>>>>>> 081ef761
 
                 # Publish the release on GitHub
                 - task: PythonScript@0
