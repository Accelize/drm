--- conflicted
+++ resolved
@@ -10,18 +10,12 @@
 SRC_URI = "gitsm://github.com/Accelize/drm.git;protocol=http;$TMPL_GIT_OPTIONS"
 SRCREV = "$TMPL_GIT_COMMIT"
 
-DEPENDS += " \
-    curl \
-"
+DEPENDS += " curl"
 
 S = "$${WORKDIR}/git"
 
 PV = "${TMPL_PV}"
-<<<<<<< HEAD
 PKGR = "1.pl${@d.getVar('XILINX_VER_MAIN').replace('.', '_')}"
-=======
-PKGR = "${TMPL_PR}"
->>>>>>> 7286d337
 
 INHIBIT_SYSROOT_STRIP = "1"
 
