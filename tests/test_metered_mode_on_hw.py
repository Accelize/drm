# -*- coding: utf-8 -*-
"""
Test metering and floating behaviors of DRM Library.
"""
import pytest
from time import sleep
<<<<<<< HEAD
from random import randint
=======
from random import randint, choice
>>>>>>> 1f2945b9
from datetime import datetime, timedelta
from re import search, findall
from os.path import realpath, isfile
from os import remove

from tests.conftest import wait_deadline, wait_func_true


def test_metered_start_stop_in_raw(accelize_drm, conf_json, cred_json, async_handler):
    """
    Test no error occurs in normal start/stop metering mode during a short period of time
    """
    driver = accelize_drm.pytest_fpga_driver[0]
    async_cb = async_handler.create()
    activators = accelize_drm.pytest_fpga_activators[0]
    activators.reset_coin()
    activators.autotest()
    cred_json.set_user('accelize_accelerator_test_02')

    async_cb.reset()
    conf_json.reset()
    drm_manager = accelize_drm.DrmManager(
        conf_json.path,
        cred_json.path,
        driver.read_register_callback,
        driver.write_register_callback,
        async_cb.callback
    )
    assert not drm_manager.get('license_status')
    activators.autotest(is_activated=False)
    activators[0].generate_coin(1000)
    try:
        drm_manager.activate()
        assert drm_manager.get('metered_data') == 0
        activators[0].check_coin(drm_manager.get('metered_data'))
        drm_manager.deactivate()
        assert not drm_manager.get('license_status')
        activators.autotest(is_activated=False)
        async_cb.assert_NoError()
    finally:
        drm_manager.deactivate()


def test_metered_start_stop_1_coin_in_raw(accelize_drm, conf_json, cred_json, async_handler):
    """
    Test no error occurs in normal start/stop metering mode during a short period of time
    """
    driver = accelize_drm.pytest_fpga_driver[0]
    async_cb = async_handler.create()
    activators = accelize_drm.pytest_fpga_activators[0]
    activators.reset_coin()
    activators.autotest()
    cred_json.set_user('accelize_accelerator_test_02')

    async_cb.reset()
    conf_json.reset()
    drm_manager = accelize_drm.DrmManager(
        conf_json.path,
        cred_json.path,
        driver.read_register_callback,
        driver.write_register_callback,
        async_cb.callback
    )
    try:
        assert not drm_manager.get('license_status')
        activators.autotest(is_activated=False)
        activators[0].generate_coin(1000)
        activators[0].check_coin(drm_manager.get('metered_data'))
        drm_manager.activate()
        activators[0].generate_coin(1)
        assert drm_manager.get('metered_data') == 1
        drm_manager.deactivate()
        assert not drm_manager.get('license_status')
        activators.autotest(is_activated=False)
        assert drm_manager.get('metered_data') == 0
        async_cb.assert_NoError()
    finally:
        drm_manager.deactivate()


@pytest.mark.minimum
@pytest.mark.packages
@pytest.mark.hwtst
def test_metered_start_stop_short_time(accelize_drm, conf_json, cred_json, async_handler):
    """
    Test no error occurs in normal start/stop metering mode during a short period of time
    """
    driver = accelize_drm.pytest_fpga_driver[0]
    async_cb = async_handler.create()
    activators = accelize_drm.pytest_fpga_activators[0]
    activators.reset_coin()
    activators.autotest()
    cred_json.set_user('accelize_accelerator_test_02')

    async_cb.reset()
    conf_json.reset()
    drm_manager = accelize_drm.DrmManager(
        conf_json.path,
        cred_json.path,
        driver.read_register_callback,
        driver.write_register_callback,
        async_cb.callback
    )
    try:
        assert not drm_manager.get('license_status')
        activators.autotest(is_activated=False)
        activators[0].generate_coin(1000)
        drm_manager.activate()
        activators[0].check_coin(drm_manager.get('metered_data'))
        assert drm_manager.get('license_status')
        activators.autotest(is_activated=True)
        activators[0].generate_coin(10)
        activators[0].check_coin(drm_manager.get('metered_data'))
        drm_manager.deactivate()
        assert not drm_manager.get('license_status')
        activators.autotest(is_activated=False)
        assert drm_manager.get('metered_data') == 0
        async_cb.assert_NoError()
    finally:
        drm_manager.deactivate()


def test_metered_start_stop_short_time_in_debug(accelize_drm, conf_json, cred_json, async_handler):
    """
    Test no error occurs in normal start/stop metering mode during a short period of time
    """
    driver = accelize_drm.pytest_fpga_driver[0]
    async_cb = async_handler.create()
    activators = accelize_drm.pytest_fpga_activators[0]
    activators.reset_coin()
    activators.autotest()
    cred_json.set_user('accelize_accelerator_test_02')

    async_cb.reset()
    conf_json.reset()
    conf_json['settings']['log_verbosity'] = 1
    conf_json.save()
    drm_manager = accelize_drm.DrmManager(
        conf_json.path,
        cred_json.path,
        driver.read_register_callback,
        driver.write_register_callback,
        async_cb.callback
    )
    try:
        assert not drm_manager.get('license_status')
        activators.autotest(is_activated=False)
        drm_manager.activate()
        assert drm_manager.get('metered_data') == 0
        assert drm_manager.get('license_status')
        activators.autotest(is_activated=True)
        activators[0].generate_coin(10)
        activators[0].check_coin(drm_manager.get('metered_data'))
        drm_manager.deactivate()
        assert not drm_manager.get('license_status')
        activators.autotest(is_activated=False)
        assert drm_manager.get('metered_data') == 0
        async_cb.assert_NoError()
    finally:
        drm_manager.deactivate()


@pytest.mark.long_run
@pytest.mark.hwtst
def test_metered_start_stop_long_time(accelize_drm, conf_json, cred_json, async_handler):
    """
    Test no error occurs in normal start/stop metering mode during a long period of time
    """
    driver = accelize_drm.pytest_fpga_driver[0]
    async_cb = async_handler.create()
    activators = accelize_drm.pytest_fpga_activators[0]
    activators.reset_coin()
    activators.autotest()
    cred_json.set_user('accelize_accelerator_test_02')

    async_cb.reset()
    conf_json.reset()
    drm_manager = accelize_drm.DrmManager(
        conf_json.path,
        cred_json.path,
        driver.read_register_callback,
        driver.write_register_callback,
        async_cb.callback
    )
    try:
        assert not drm_manager.get('license_status')
        activators.autotest(is_activated=False)
        drm_manager.activate()
        start = datetime.now()
        license_duration = drm_manager.get('license_duration')
        assert drm_manager.get('license_status')
        assert drm_manager.get('metered_data') == 0
        activators.autotest(is_activated=True)
        activators[0].generate_coin(10)
        activators[0].check_coin(drm_manager.get('metered_data'))
        for i in range(3):
            wait_period = randint(license_duration-2, license_duration+2)
            sleep(wait_period)
            start += timedelta(seconds=license_duration)
            new_coins = randint(1,10)
            assert drm_manager.get('license_status')
            activators.autotest(is_activated=True)
            activators[0].generate_coin(new_coins)
            activators[0].check_coin(drm_manager.get('metered_data'))
        drm_manager.deactivate()
        assert not drm_manager.get('license_status')
        activators.autotest(is_activated=False)
        async_cb.assert_NoError()
    finally:
        drm_manager.deactivate()


@pytest.mark.minimum
@pytest.mark.packages
@pytest.mark.hwtst
def test_metered_pause_resume_short_time(accelize_drm, conf_json, cred_json, async_handler):
    """
    Test no error occurs in normal pause/resume metering mode during a short period of time
    """
    driver = accelize_drm.pytest_fpga_driver[0]
    async_cb = async_handler.create()
    activators = accelize_drm.pytest_fpga_activators[0]
    activators.reset_coin()
    activators.autotest()
    cred_json.set_user('accelize_accelerator_test_02')

    async_cb.reset()
    conf_json.reset()
    drm_manager = accelize_drm.DrmManager(
        conf_json.path,
        cred_json.path,
        driver.read_register_callback,
        driver.write_register_callback,
        async_cb.callback
    )
    try:
        assert not drm_manager.get('session_status')
        assert not drm_manager.get('license_status')
        activators.autotest(is_activated=False)
        drm_manager.activate()
        start = datetime.now()
        assert drm_manager.get('metered_data') == 0
        assert drm_manager.get('session_status')
        assert drm_manager.get('license_status')
        session_id = drm_manager.get('session_id')
        assert len(session_id) > 0
        activators.autotest(is_activated=True)
        lic_duration = drm_manager.get('license_duration')
        assert drm_manager.get('metered_data') == 0
        activators[0].generate_coin(10)
        activators[0].check_coin(drm_manager.get('metered_data'))
        # Wait enough time to be sure the 2nd license has been provisioned
        wait_deadline(start, lic_duration/2)
        drm_manager.deactivate(True)
        assert drm_manager.get('session_status')
        assert drm_manager.get('license_status')
        assert drm_manager.get('session_id') == session_id
        activators.autotest(is_activated=True)
        # Wait right before license expiration
        wait_deadline(start, 2*lic_duration-2)
        assert drm_manager.get('session_status')
        assert drm_manager.get('license_status')
        assert drm_manager.get('session_id') == session_id
        activators.autotest(is_activated=True)
        # Wait expiration
        wait_deadline(start, 2*lic_duration+2)
        assert drm_manager.get('session_status')
        assert drm_manager.get('session_id') == session_id
        assert not drm_manager.get('license_status')
        activators.autotest(is_activated=False)
        drm_manager.activate(True)
        assert drm_manager.get('session_status')
        assert drm_manager.get('session_id') != session_id
        assert drm_manager.get('license_status')
        activators.autotest(is_activated=True)
        drm_manager.deactivate()
        assert not drm_manager.get('session_status')
        assert not drm_manager.get('license_status')
        activators.autotest(is_activated=False)
        assert drm_manager.get('session_id') == ''
        async_cb.assert_NoError()
    finally:
        drm_manager.deactivate()


@pytest.mark.hwtst
def test_metered_pause_resume_long_time(accelize_drm, conf_json, cred_json,
                    async_handler, basic_log_file):
    """
    Test no error occurs in normal start/stop metering mode during a long period of time
    """
    driver = accelize_drm.pytest_fpga_driver[0]
    async_cb = async_handler.create()
    async_cb.reset()
    activators = accelize_drm.pytest_fpga_activators[0]
    activators.reset_coin()
    activators.autotest()
    cred_json.set_user('accelize_accelerator_test_02')
    conf_json['settings'].update(basic_log_file.create(0))
    conf_json.save()

    drm_manager = accelize_drm.DrmManager(
        conf_json.path,
        cred_json.path,
        driver.read_register_callback,
        driver.write_register_callback,
        async_cb.callback
    )
    nb_pause_resume = 4
    try:
        assert not drm_manager.get('session_status')
        assert not drm_manager.get('license_status')
        activators.autotest(is_activated=False)
        async_cb.assert_NoError()
        drm_manager.activate()
        start = datetime.now()
        assert drm_manager.get('metered_data') == 0
        assert drm_manager.get('session_status')
        assert drm_manager.get('license_status')
        session_id = drm_manager.get('session_id')
        assert len(session_id) > 0
        lic_duration = drm_manager.get('license_duration')
<<<<<<< HEAD
        wait_numbers = list(range(lic_duration*2-2,lic_duration*2-1)) + list(range(lic_duration*2+1,lic_duration*2+2))
=======
        wait_numbers = [lic_duration*2-2,lic_duration*2+2]
>>>>>>> 1f2945b9
        activators.autotest(is_activated=True)
        for i in range(nb_pause_resume):
            new_coins = randint(1, 100)
            activators[0].generate_coin(new_coins)
            activators[0].check_coin(drm_manager.get('metered_data'))
            wait_func_true(lambda: drm_manager.get('num_license_loaded') == 2, 10)
            drm_manager.deactivate(True)
            async_cb.assert_NoError()
            assert drm_manager.get('session_status')
            assert drm_manager.get('license_status')
            assert drm_manager.get('session_id') == session_id
            # Wait randomly at the limit of the expiration
            random_wait = choice(wait_numbers)
            wait_deadline(start, random_wait)
            drm_manager.activate(True)
            if random_wait > lic_duration*2:
                start = datetime.now()
                assert drm_manager.get('session_id') != session_id
                activators[0].reset_coin()
                session_id = drm_manager.get('session_id')
            else:
                start += timedelta(seconds=lic_duration)
                assert drm_manager.get('session_id') == session_id, 'after loop #%d' % i
        assert drm_manager.get('session_status')
        assert drm_manager.get('session_id') == session_id
        assert drm_manager.get('license_status')
        activators.autotest(is_activated=True)
        drm_manager.deactivate()
        assert not drm_manager.get('session_status')
        assert not drm_manager.get('license_status')
        activators.autotest(is_activated=False)
        assert drm_manager.get('session_id') != session_id
        async_cb.assert_NoError()
    finally:
        drm_manager.deactivate()
    basic_log_file.remove()


@pytest.mark.hwtst
def test_metered_pause_resume_from_new_object(accelize_drm, conf_json, cred_json, async_handler):
    """
    Test no error occurs in normal pause/resume metering mode when the resume is executed from a new object and before the license expires
    """
    driver = accelize_drm.pytest_fpga_driver[0]
    async_cb = async_handler.create()
    activators = accelize_drm.pytest_fpga_activators[0]
    activators.reset_coin()
    activators.autotest()
    cred_json.set_user('accelize_accelerator_test_02')

    async_cb.reset()
    conf_json.reset()
    drm_manager1 = accelize_drm.DrmManager(
        conf_json.path,
        cred_json.path,
        driver.read_register_callback,
        driver.write_register_callback,
        async_cb.callback
    )
    assert not drm_manager1.get('session_status')
    assert not drm_manager1.get('license_status')
    activators.autotest(is_activated=False)
    drm_manager1.activate()
    start = datetime.now()
    assert drm_manager1.get('metered_data') == 0
    assert drm_manager1.get('session_status')
    assert drm_manager1.get('license_status')
    session_id = drm_manager1.get('session_id')
    assert len(session_id) > 0
    activators.autotest(is_activated=True)
    lic_duration = drm_manager1.get('license_duration')
    assert drm_manager1.get('metered_data') == 0
    activators[0].generate_coin(10)
    activators[0].check_coin(drm_manager1.get('metered_data'))
    assert drm_manager1.get('metered_data') == 10
    # Wait enough time to be sure the 2nd license has been provisioned
    wait_deadline(start, lic_duration/2)
    drm_manager1.deactivate(True)
    assert drm_manager1.get('session_status')
    assert drm_manager1.get('license_status')
    assert drm_manager1.get('session_id') == session_id
    activators.autotest(is_activated=True)
    async_cb.assert_NoError()
    sleep(1)

    # Create new object
    drm_manager2 = accelize_drm.DrmManager(
        conf_json.path,
        cred_json.path,
        driver.read_register_callback,
        driver.write_register_callback,
        async_cb.callback
    )
    assert drm_manager1 != drm_manager2
    assert drm_manager2.get('session_status')
    assert drm_manager2.get('license_status')
    activators.autotest(is_activated=True)
    assert drm_manager2.get('session_id') == ''
    # Resume session
    drm_manager2.activate(True)
    assert drm_manager2.get('session_status')
    assert drm_manager2.get('license_status')
    activators.autotest(is_activated=True)
    assert drm_manager2.get('metered_data') == 10
    # Wait for license renewal
    sleep(lic_duration+2)
    assert drm_manager2.get('session_id') == session_id
    assert drm_manager2.get('license_duration') == lic_duration
    activators[0].generate_coin(10)
    activators[0].check_coin(drm_manager2.get('metered_data'))
    assert drm_manager2.get('metered_data') == 20
    drm_manager2.deactivate()
    assert not drm_manager2.get('session_status')
    assert not drm_manager2.get('license_status')
    assert drm_manager2.get('session_id') == ''
    activators.autotest(is_activated=False)
    async_cb.assert_NoError()


@pytest.mark.minimum
@pytest.mark.hwtst
def test_async_on_pause(accelize_drm, conf_json, cred_json, async_handler, request):
    """
    Test an async health commande is executed on pause.
    """
    driver = accelize_drm.pytest_fpga_driver[0]
    async_cb = async_handler.create()
    async_cb.reset()
    activators = accelize_drm.pytest_fpga_activators[0]
    cred_json.set_user('accelize_accelerator_test_02')
    conf_json.reset()
    logpath = accelize_drm.create_log_path(request.function.__name__)
    conf_json['settings']['log_file_verbosity'] = 0
    conf_json['settings']['log_file_type'] = 1
    conf_json['settings']['log_file_path'] = logpath
    conf_json.save()

    drm_manager = accelize_drm.DrmManager(
        conf_json.path,
        cred_json.path,
        driver.read_register_callback,
        driver.write_register_callback,
        async_cb.callback
    )
    try:
        assert not drm_manager.get('session_status')
        assert not drm_manager.get('license_status')
        activators.autotest(is_activated=False)
        drm_manager.activate()
        start = datetime.now()
        if drm_manager.get('health_period') == 0:
            remove(logpath)
            pytest.skip('Health is not active: skip async test')
        lic_duration = drm_manager.get('license_duration')
        assert drm_manager.get('session_status')
        assert drm_manager.get('license_status')
        session_id = drm_manager.get('session_id')
        assert len(session_id) > 0
        activators.autotest(is_activated=True)
        drm_manager.deactivate(True) # Pause session
        assert drm_manager.get('session_status')
        assert drm_manager.get('license_status')
        assert drm_manager.get('session_id') == session_id
        activators.autotest(is_activated=True)
    finally:
        drm_manager.deactivate()
    del drm_manager
    wait_func_true(lambda: isfile(logpath), 10)
    with open(logpath, 'rt') as f:
        log_content = f.read()
    assert len(list(findall(r'"request"\s*:\s*"health"', log_content))) == 1
    async_cb.assert_NoError()
    remove(logpath)


@pytest.mark.minimum
@pytest.mark.hwtst
def test_stop_after_pause(accelize_drm, conf_json, cred_json, async_handler):
    """
    Test an async health commande is executed on pause.
    """
    driver = accelize_drm.pytest_fpga_driver[0]
    async_cb = async_handler.create()
    async_cb.reset()
    activators = accelize_drm.pytest_fpga_activators[0]
    cred_json.set_user('accelize_accelerator_test_02')
    conf_json.reset()

    drm_manager = accelize_drm.DrmManager(
        conf_json.path,
        cred_json.path,
        driver.read_register_callback,
        driver.write_register_callback,
        async_cb.callback
    )
    assert not drm_manager.get('session_status')
    assert not drm_manager.get('license_status')
    activators.autotest(is_activated=False)
    drm_manager.activate()
    try:
        start = datetime.now()
        lic_duration = drm_manager.get('license_duration')
        assert drm_manager.get('session_status')
        assert drm_manager.get('license_status')
        session_id = drm_manager.get('session_id')
        assert len(session_id) > 0
        activators.autotest(is_activated=True)
        drm_manager.deactivate(True) # Pause session
        assert drm_manager.get('session_status')
        assert drm_manager.get('license_status')
        assert drm_manager.get('session_id') == session_id
        activators.autotest(is_activated=True)
    finally:
        drm_manager.deactivate()
        assert not drm_manager.get('session_status')
        assert not drm_manager.get('license_status')
        assert drm_manager.get('session_id') != session_id
        assert drm_manager.get('session_id') == ''
        activators.autotest(is_activated=False)


@pytest.mark.minimum
@pytest.mark.no_parallel
@pytest.mark.hwtst
#@pytest.mark.skip(reason='Might be the root cause of SegFault')
def test_metering_limits_on_activate(accelize_drm, conf_json, cred_json, async_handler, ws_admin):
    """
    Test an error is returned by the activate function and the design is locked when the limit is reached.
    """
    driver = accelize_drm.pytest_fpga_driver[0]
    async_cb = async_handler.create()
    activators = accelize_drm.pytest_fpga_activators[0]
    activators.reset_coin()
    activators.autotest()

    # Test activate function call fails when limit is reached
    async_cb.reset()
    conf_json.reset()
    cred_json.set_user('accelize_accelerator_test_03')
    accelize_drm.clean_metering_env(cred_json, ws_admin)
    drm_manager = accelize_drm.DrmManager(
        conf_json.path,
        cred_json.path,
        driver.read_register_callback,
        driver.write_register_callback,
        async_cb.callback
    )
    try:
        assert drm_manager.get('license_type') == 'Floating/Metering'
        assert not drm_manager.get('license_status')
        drm_manager.activate()
        assert drm_manager.get('drm_license_type') == 'Floating/Metering'
        assert drm_manager.get('license_status')
        assert drm_manager.get('metered_data') == 0
        activators[0].generate_coin(999)
        activators[0].check_coin(drm_manager.get('metered_data'))
        drm_manager.deactivate()
        activators[0].reset_coin()
        assert not drm_manager.get('license_status')
        drm_manager.activate()
        assert drm_manager.get('license_status')
        activators[0].check_coin(drm_manager.get('metered_data'))
        activators[0].generate_coin(1)
        activators[0].check_coin(drm_manager.get('metered_data'))
        drm_manager.deactivate()
        assert not drm_manager.get('license_status')
        with pytest.raises(accelize_drm.exceptions.DRMWSReqError) as excinfo:
            drm_manager.activate()
        assert 'Metering Web Service error 400' in str(excinfo.value)
        assert 'DRM WS request failed' in str(excinfo.value)
        assert search(r'\\"Entitlement Limit Reached\\" with .+ for \S+_test_03@accelize.com', str(excinfo.value))
        assert 'You have reached the maximum quantity of 1000. usage_unit for metered entitlement (licensed)' in str(excinfo.value)
        assert async_handler.get_error_code(str(excinfo.value)) == accelize_drm.exceptions.DRMWSReqError.error_code
        async_cb.assert_NoError()
    finally:
        drm_manager.deactivate()


@pytest.mark.minimum
@pytest.mark.no_parallel
@pytest.mark.hwtst
#@pytest.mark.skip(reason='Might be the root cause of SegFault')
def test_metering_limits_on_licensing_thread(accelize_drm, conf_json, cred_json, async_handler, ws_admin):
    """
    Test an error is returned by the async error function and the design is locked when the limit is reached.
    """
    driver = accelize_drm.pytest_fpga_driver[0]
    async_cb = async_handler.create()
    activators = accelize_drm.pytest_fpga_activators[0]
    activators.reset_coin()
    activators.autotest()

    async_cb.reset()
    conf_json.reset()
    cred_json.set_user('accelize_accelerator_test_03')
    accelize_drm.clean_metering_env(cred_json, ws_admin)
    drm_manager = accelize_drm.DrmManager(
        conf_json.path,
        cred_json.path,
        driver.read_register_callback,
        driver.write_register_callback,
        async_cb.callback
    )
    try:
        assert drm_manager.get('license_type') == 'Floating/Metering'
        assert not drm_manager.get('license_status')
        drm_manager.activate()
        start = datetime.now()
        assert drm_manager.get('drm_license_type') == 'Floating/Metering'
        assert drm_manager.get('license_status')
        assert drm_manager.get('metered_data') == 0
        lic_duration = drm_manager.get('license_duration')
        sleep(int(lic_duration/2) + 1)
        activators[0].generate_coin(1000)
        activators[0].check_coin(drm_manager.get('metered_data'))
        # Wait right before lock
        wait_deadline(start, 3*lic_duration-3)
        assert drm_manager.get('license_status')
        activators.autotest(is_activated=True)
        wait_deadline(start, 3*lic_duration+3)
        assert not drm_manager.get('license_status')
        activators.autotest(is_activated=False)
        # Verify asynchronous callback has been called
        assert async_cb.was_called
        assert 'Metering Web Service error 400' in async_cb.message
        assert 'DRM WS request failed' in async_cb.message
        assert search(r'\\"Entitlement Limit Reached\\" with .+ for \S+_test_03@accelize.com', async_cb.message)
        assert 'You have reached the maximum quantity of 1000. usage_unit for metered entitlement (licensed)' in async_cb.message
        assert async_cb.errcode == accelize_drm.exceptions.DRMWSReqError.error_code
        drm_manager.deactivate()
        assert not drm_manager.get('license_status')
        activators.autotest(is_activated=False)
    finally:
        drm_manager.deactivate()


@pytest.mark.on_2_fpga
@pytest.mark.minimum
@pytest.mark.hwtst
def test_floating_limits(accelize_drm, conf_json, cred_json, async_handler):
    """
    Test an error is returned when the floating limit is reached
    """
    driver0 = accelize_drm.pytest_fpga_driver[0]
    driver1 = accelize_drm.pytest_fpga_driver[1]
    async_cb0 = async_handler.create()
    async_cb1 = async_handler.create()

    cred_json.set_user('accelize_accelerator_test_04')
    conf_json.reset()

    async_cb0.reset()
    drm_manager0 = accelize_drm.DrmManager(
        conf_json.path,
        cred_json.path,
        driver0.read_register_callback,
        driver0.write_register_callback,
        async_cb0.callback
    )
    async_cb1.reset()
    drm_manager1 = accelize_drm.DrmManager(
        conf_json.path,
        cred_json.path,
        driver1.read_register_callback,
        driver1.write_register_callback,
        async_cb1.callback
    )
    assert not drm_manager0.get('license_status')
    assert not drm_manager1.get('license_status')
    try:
        drm_manager0.activate()
        assert drm_manager0.get('license_status')
        with pytest.raises(accelize_drm.exceptions.DRMWSError) as excinfo:
            drm_manager1.activate()
        assert search(r'Timeout on License request after .+ attempts', str(excinfo.value)) is not None
        assert async_handler.get_error_code(str(excinfo.value)) == accelize_drm.exceptions.DRMWSError.error_code
        async_cb1.assert_NoError()
    finally:
        drm_manager0.deactivate()
        assert not drm_manager0.get('license_status')
        async_cb0.assert_NoError()
    try:
        drm_manager1.activate()
        assert drm_manager1.get('license_status')
        with pytest.raises(accelize_drm.exceptions.DRMWSError) as excinfo:
            drm_manager0.activate()
        assert search(r'Timeout on License request after .+ attempts', str(excinfo.value)) is not None
        assert async_handler.get_error_code(str(excinfo.value)) == accelize_drm.exceptions.DRMWSError.error_code
        async_cb0.assert_NoError()
    finally:
        drm_manager1.deactivate()
        assert not drm_manager1.get('license_status')
        async_cb1.assert_NoError()


def test_async_call_during_pause(accelize_drm, conf_json, cred_json, async_handler, request):
    driver = accelize_drm.pytest_fpga_driver[0]
    async_cb = async_handler.create()
    activators = accelize_drm.pytest_fpga_activators[0]
    activators.reset_coin()
    activators.autotest()
    cred_json.set_user('accelize_accelerator_test_02')
    conf_json.reset()
    logpath = accelize_drm.create_log_path(request.function.__name__)
    conf_json['settings']['log_file_verbosity'] = accelize_drm.create_log_level(2)
    conf_json['settings']['log_file_type'] = 1
    conf_json['settings']['log_file_path'] = logpath
    conf_json.save()
    async_cb.reset()

    drm_manager = accelize_drm.DrmManager(
        conf_json.path,
        cred_json.path,
        driver.read_register_callback,
        driver.write_register_callback,
        async_cb.callback
    )
    activators[0].reset_coin()
    assert not drm_manager.get('session_status')
    assert not drm_manager.get('license_status')
    activators.autotest(is_activated=False)
    activators[0].generate_coin(randint(1,100))
    assert drm_manager.get('metered_data') == 0
    drm_manager.activate()
    try:
        assert drm_manager.get('metered_data') == 0
        coins = randint(1,100)
        activators[0].generate_coin(coins)
        activators[0].check_coin(drm_manager.get('metered_data'))
        drm_manager.deactivate(True)
        sleep(1)
        #assert drm_manager.get('metered_data') == coins
        activators[0].check_coin(drm_manager.get('metered_data'))
        assert drm_manager.get('session_status')
        assert drm_manager.get('license_status')
        session_id = drm_manager.get('session_id')
        assert len(session_id) > 0
        lic_duration = drm_manager.get('license_duration')
        activators.autotest(is_activated=True)
        sleep(lic_duration * 2 + 1)
        activators.autotest(is_activated=False)
        assert not drm_manager.get('license_status')
        assert drm_manager.get('session_status')
        assert session_id == drm_manager.get('session_id')
        #assert drm_manager.get('metered_data') == coins
        activators[0].check_coin(drm_manager.get('metered_data'))
        activators[0].generate_coin(5)
        activators[0].check_coin(drm_manager.get('metered_data'))
        assert drm_manager.get('metered_data') == coins
    finally:
        drm_manager.deactivate()
    assert drm_manager.get('metered_data') == 0
    del drm_manager
    wait_func_true(lambda: isfile(logpath), 10)
    with open(logpath, 'rt') as f:
        log_content = f.read()
    assert len(list(findall(r'warning\b.*\bCannot access metering data when no session is running', log_content))) == 2
    async_cb.assert_NoError()
    remove(logpath)<|MERGE_RESOLUTION|>--- conflicted
+++ resolved
@@ -4,11 +4,7 @@
 """
 import pytest
 from time import sleep
-<<<<<<< HEAD
-from random import randint
-=======
 from random import randint, choice
->>>>>>> 1f2945b9
 from datetime import datetime, timedelta
 from re import search, findall
 from os.path import realpath, isfile
@@ -295,8 +291,7 @@
 
 
 @pytest.mark.hwtst
-def test_metered_pause_resume_long_time(accelize_drm, conf_json, cred_json,
-                    async_handler, basic_log_file):
+def test_metered_pause_resume_long_time(accelize_drm, conf_json, cred_json, async_handler):
     """
     Test no error occurs in normal start/stop metering mode during a long period of time
     """
@@ -307,17 +302,15 @@
     activators.reset_coin()
     activators.autotest()
     cred_json.set_user('accelize_accelerator_test_02')
-    conf_json['settings'].update(basic_log_file.create(0))
-    conf_json.save()
-
-    drm_manager = accelize_drm.DrmManager(
-        conf_json.path,
-        cred_json.path,
-        driver.read_register_callback,
-        driver.write_register_callback,
-        async_cb.callback
-    )
-    nb_pause_resume = 4
+
+    drm_manager = accelize_drm.DrmManager(
+        conf_json.path,
+        cred_json.path,
+        driver.read_register_callback,
+        driver.write_register_callback,
+        async_cb.callback
+    )
+    nb_pause_resume = 5
     try:
         assert not drm_manager.get('session_status')
         assert not drm_manager.get('license_status')
@@ -331,11 +324,7 @@
         session_id = drm_manager.get('session_id')
         assert len(session_id) > 0
         lic_duration = drm_manager.get('license_duration')
-<<<<<<< HEAD
-        wait_numbers = list(range(lic_duration*2-2,lic_duration*2-1)) + list(range(lic_duration*2+1,lic_duration*2+2))
-=======
         wait_numbers = [lic_duration*2-2,lic_duration*2+2]
->>>>>>> 1f2945b9
         activators.autotest(is_activated=True)
         for i in range(nb_pause_resume):
             new_coins = randint(1, 100)
@@ -371,7 +360,6 @@
         async_cb.assert_NoError()
     finally:
         drm_manager.deactivate()
-    basic_log_file.remove()
 
 
 @pytest.mark.hwtst
