--- conflicted
+++ resolved
@@ -10,13 +10,9 @@
 from json import loads, dumps
 from flask import request, url_for
 from requests import get, post
+
 from tests.proxy import get_context, set_context
-<<<<<<< HEAD
-=======
 
->>>>>>> 0e4cfc9e
-
-context = 0
 
 @pytest.mark.no_parallel
 def test_header_error_on_key(accelize_drm, conf_json, cred_json, async_handler, live_server):
@@ -175,4 +171,4 @@
         assert async_cb.was_called
         assert async_cb.message is not None
         assert async_cb.errcode == accelize_drm.exceptions.DRMCtlrError.error_code
-        assert "License header check error" in async_cb.message+        assert "License header check error" in async_cb.message
