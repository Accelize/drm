--- conflicted
+++ resolved
@@ -163,8 +163,4 @@
         drm_manager.deactivate()
     assert async_cb.was_called
     assert async_cb.errcode == accelize_drm.exceptions.DRMCtlrError.error_code
-<<<<<<< HEAD
     assert search(r"License (header|MAC) check error", async_cb.message)
-=======
-    assert search(r"License (header|MAC) check error", async_cb.message)
->>>>>>> de89165e
