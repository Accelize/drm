# -*- coding: utf-8 -*-
"""
Test all other vitis reference designs
"""
import pytest
from ctypes import c_uint, byref
from json import loads
from random import randint


REG_BRIDGE_VERSION       =  0x0
REG_BRIDGE_STREAM        =  0x4
REG_BRIDGE_MAILBOX_SIZE  =  0x8
REG_BRIDGE_MAILBOX_RO    =  0xC


def reverse_string(x):
    y=list(x)
    y.reverse()
    y_nozero = [e for e in y if e != '\x00']
    return ''.join(y_nozero)


def stringify(h):
    h_str = bytes.fromhex(h).decode('utf-8')
    if len(h_str) % 4:
        raise Exception('Hex string is not multiple of 4')
    h_list = [h_str[y-4:y] for y in range(4, len(h_str)+4,4)]
    h_list = list(map(reverse_string, h_list))
    return ''.join(h_list)


<<<<<<< HEAD
def run_test_on_design(accelize_drm, design_name ):
=======
@pytest.mark.minimum
@pytest.mark.hwtst
@pytest.mark.awsxrt
def test_vitis_1activator_125_som(accelize_drm, async_handler, log_file_factory):
    """
    Test drm controller bridge used for SoM projects: single clock at 125MHz
    """
    if accelize_drm.is_ctrl_sw:
        pytest.skip("Test skipped on SoM target because it's meant to test the DRM bridge only on AWS (without DRM Sw)")
>>>>>>> b7b5608d

    # Program board with design
    ref_designs = accelize_drm.pytest_ref_designs
    try:
        fpga_image = ref_designs.get_image_id(design_name)
    except:
        pytest.skip(f"Could not find refesign name '{design_name}' for driver '{accelize_drm.pytest_fpga_driver_name}'")
    driver = accelize_drm.pytest_fpga_driver[0]
    driver.program_fpga(fpga_image)
    accelize_drm.scanActivators()

    # Prepare tests
    activators = accelize_drm.pytest_fpga_activators[0]
    activators.reset_coin()
    activators.autotest()

    # Test controller bridge version
    reg = c_uint(0)
    assert driver.read_register_callback(driver._drm_ctrl_base_addr + REG_BRIDGE_VERSION, byref(reg)) == 0
    assert reg.value == 0x01000000

    # Test controller bridge mailbox size
    assert driver.read_register_callback(driver._drm_ctrl_base_addr + REG_BRIDGE_MAILBOX_SIZE, byref(reg)) == 0
    mailbox_ro_size = reg.value >> 16
    mailbox_rw_size = reg.value & 0xFFFF
    assert mailbox_ro_size > 0x10
    assert mailbox_rw_size > 0

    # Test controller bridge mailbox read-only content
    hex_str = ''
    for i in range(mailbox_ro_size):
        assert driver.read_register_callback(driver._drm_ctrl_base_addr + REG_BRIDGE_MAILBOX_RO + 4*i, byref(reg)) == 0
        hex_str += '%08X' % reg.value
    text_str = stringify(hex_str)
    text_json = loads(text_str)
    assert text_json['fpga_family'] == 'random_id'
    assert text_json['fpga_vendor'] == 'xilinx'
    assert text_json['product_id']['vendor'] == 'accelize.com'
    assert text_json['product_id']['library'] == 'refdesign'
    assert text_json['product_id']['name'] == 'drm_1activator'
    assert text_json['extra']['csp'] == 'aws-f1'
    assert 'dualclk' in text_json['extra'], "text_json=%s" % str(text_json)
    assert text_json['drm_software'], "text_json=%s" % str(text_json)

    # Test controller bridge mailbox read-write content
    ref_list = []
    for i in range(mailbox_rw_size):
        ref = randint(1,0xFFFFFFFF)
        assert driver.write_register_callback(driver._drm_ctrl_base_addr + REG_BRIDGE_MAILBOX_RO + 4*mailbox_ro_size + 4*i, ref) == 0
        ref_list.append(ref)
    for i in range(mailbox_rw_size):
        assert driver.read_register_callback(driver._drm_ctrl_base_addr + REG_BRIDGE_MAILBOX_RO + 4*mailbox_ro_size + 4*i, byref(reg)) == 0
        assert reg.value == ref_list[i]

<<<<<<< HEAD
    # Test read of activator VLNV from bridge
    assert driver.write_register_callback(driver._drm_ctrl_base_addr + REG_BRIDGE_STREAM, 0x23020001) == 0
    assert driver.read_register_callback(driver._drm_ctrl_base_addr + REG_BRIDGE_STREAM, byref(reg)) == 0
    assert reg.value == 0x1003000B
    assert driver.read_register_callback(driver._drm_ctrl_base_addr + REG_BRIDGE_STREAM, byref(reg)) == 0
    assert reg.value == 0x00010001


@pytest.mark.awsxrt
def test_vitis_1activator_som_125(accelize_drm, async_handler, log_file_factory):
    """
    Test drm controller bridge used for SoM projects: single clock
    """
    # Program board with design
    design_name = 'vitis_1activator_som_125'
    run_test_on_design(accelize_drm, design_name)


@pytest.mark.awsxrt
def test_vitis_1activator_som_200_125(accelize_drm, async_handler, log_file_factory):
    """
    Test drm controller bridge used for SoM projects: dual clock
    """
    # Program board with design
    design_name = 'vitis_1activator_som_200_125'
    run_test_on_design(accelize_drm, design_name)
=======

@pytest.mark.som
def test_drm_bridge_on_kria(accelize_drm, async_handler, log_file_factory):
    """
    Test drm controller bridge from kria
    """
    # Test activator
    async_cb = async_handler.create()
    async_cb.reset()
    activators = accelize_drm.pytest_fpga_activators[0]
    activators.reset_coin()
    activators.autotest()

    # Test controller bridge version
    driver = accelize_drm.pytest_fpga_driver[0]
    reg = c_uint(0)
    assert driver.read_register_callback(0, byref(reg)) == 0
    assert reg.value == 0x01000000

    # Test controller bridge mailbox size
    assert driver.read_register_callback(0x8, byref(reg)) == 0
    mailbox_ro_size = reg.value >> 16
    mailbox_rw_size = reg.value & 0xFFFF
    assert mailbox_ro_size > 0x10
    assert mailbox_rw_size > 0

    # Test controller bridge mailbox read-only content
    hex_str = ''
    for i in range(mailbox_ro_size):
        assert driver.read_register_callback(0xc + 4*i, byref(reg)) == 0
        hex_str += '%08X' % reg.value
    text_str = stringify(hex_str)
    text_json = loads(text_str)
    assert text_json['fpga_family'] == 'random_id'
    assert text_json['fpga_vendor'] == 'xilinx'
    assert text_json['product_id']['vendor'] == 'accelize.com'
    assert text_json['product_id']['library'] == 'refdesign'
    assert text_json['product_id']['name'] == 'drm_1activator'
    assert text_json['extra']['csp'] == 'aws-f1'
    assert 'dualclk' in text_json['extra']
    assert text_json['extra']['hybrid']

    # Test controller bridge mailbox read-write content
    ref_list = []
    for i in range(mailbox_rw_size):
        ref = randint(1,0xFFFFFFFF)
        assert driver.write_register_callback(0xc + 4*mailbox_ro_size + 4*i, ref) == 0
        ref_list.append(ref)
    for i in range(mailbox_rw_size):
        assert driver.read_register_callback(0xc + 4*mailbox_ro_size + 4*i, byref(reg)) == 0
        assert reg.value == ref_list[i]
>>>>>>> b7b5608d
<|MERGE_RESOLUTION|>--- conflicted
+++ resolved
@@ -8,10 +8,10 @@
 from random import randint
 
 
-REG_BRIDGE_VERSION       =  0x0
-REG_BRIDGE_STREAM        =  0x4
-REG_BRIDGE_MAILBOX_SIZE  =  0x8
-REG_BRIDGE_MAILBOX_RO    =  0xC
+RegBridgeVersion = 0x0
+RegBridgeStream = 0x4
+RegBridgeMailboxSize = 0x8
+RegBridgeMailboxRoData = 0xC
 
 
 def reverse_string(x):
@@ -30,19 +30,9 @@
     return ''.join(h_list)
 
 
-<<<<<<< HEAD
 def run_test_on_design(accelize_drm, design_name ):
-=======
-@pytest.mark.minimum
-@pytest.mark.hwtst
-@pytest.mark.awsxrt
-def test_vitis_1activator_125_som(accelize_drm, async_handler, log_file_factory):
-    """
-    Test drm controller bridge used for SoM projects: single clock at 125MHz
-    """
     if accelize_drm.is_ctrl_sw:
         pytest.skip("Test skipped on SoM target because it's meant to test the DRM bridge only on AWS (without DRM Sw)")
->>>>>>> b7b5608d
 
     # Program board with design
     ref_designs = accelize_drm.pytest_ref_designs
@@ -61,11 +51,11 @@
 
     # Test controller bridge version
     reg = c_uint(0)
-    assert driver.read_register_callback(driver._drm_ctrl_base_addr + REG_BRIDGE_VERSION, byref(reg)) == 0
+    assert driver.read_register_callback(driver._drm_ctrl_base_addr + RegBridgeVersion, byref(reg)) == 0
     assert reg.value == 0x01000000
 
     # Test controller bridge mailbox size
-    assert driver.read_register_callback(driver._drm_ctrl_base_addr + REG_BRIDGE_MAILBOX_SIZE, byref(reg)) == 0
+    assert driver.read_register_callback(driver._drm_ctrl_base_addr + RegBridgeMailboxSize, byref(reg)) == 0
     mailbox_ro_size = reg.value >> 16
     mailbox_rw_size = reg.value & 0xFFFF
     assert mailbox_ro_size > 0x10
@@ -74,35 +64,47 @@
     # Test controller bridge mailbox read-only content
     hex_str = ''
     for i in range(mailbox_ro_size):
-        assert driver.read_register_callback(driver._drm_ctrl_base_addr + REG_BRIDGE_MAILBOX_RO + 4*i, byref(reg)) == 0
+        assert driver.read_register_callback(driver._drm_ctrl_base_addr + RegBridgeMailboxRoData + 4*i, byref(reg)) == 0
         hex_str += '%08X' % reg.value
     text_str = stringify(hex_str)
     text_json = loads(text_str)
-    assert text_json['fpga_family'] == 'random_id'
-    assert text_json['fpga_vendor'] == 'xilinx'
     assert text_json['product_id']['vendor'] == 'accelize.com'
     assert text_json['product_id']['library'] == 'refdesign'
-    assert text_json['product_id']['name'] == 'drm_1activator'
-    assert text_json['extra']['csp'] == 'aws-f1'
-    assert 'dualclk' in text_json['extra'], "text_json=%s" % str(text_json)
-    assert text_json['drm_software'], "text_json=%s" % str(text_json)
+    assert text_json['pkg_version']
+    assert text_json['drm_software']
+    assert text_json['extra']['product_id']['name'] == 'drm_1activator'
+    assert text_json['extra']['fpga_family'] == 'random_id'
+    assert text_json['extra']['fpga_vendor'] == 'xilinx'
+    assert text_json['extra']['csp'].lower() == 'som'
+    assert not text_json['extra']['dualclk']
+    rom_version_str = text_json['extra']['lgdn_full_version']
+    assert rom_version_str
+
+    # Compute hex version to be later used
+    rom_version_match = match(r'(\d+)\.(\d+)\.(\d+)\.\d+', rom_version_str)
+    rom_version = ''.join(map(lambda x: '%02X' % int(x,16), rom_version_match.groups()))
 
     # Test controller bridge mailbox read-write content
+    regBridgeMailboxRWData = RegBridgeMailboxRoData + 4*mailbox_ro_size
     ref_list = []
     for i in range(mailbox_rw_size):
         ref = randint(1,0xFFFFFFFF)
-        assert driver.write_register_callback(driver._drm_ctrl_base_addr + REG_BRIDGE_MAILBOX_RO + 4*mailbox_ro_size + 4*i, ref) == 0
+        assert driver.write_register_callback(driver._drm_ctrl_base_addr + regBridgeMailboxRWData + 4*i, ref) == 0
         ref_list.append(ref)
     for i in range(mailbox_rw_size):
-        assert driver.read_register_callback(driver._drm_ctrl_base_addr + REG_BRIDGE_MAILBOX_RO + 4*mailbox_ro_size + 4*i, byref(reg)) == 0
+        assert driver.read_register_callback(driver._drm_ctrl_base_addr + regBridgeMailboxRWData + 4*i, byref(reg)) == 0
         assert reg.value == ref_list[i]
 
-<<<<<<< HEAD
-    # Test read of activator VLNV from bridge
-    assert driver.write_register_callback(driver._drm_ctrl_base_addr + REG_BRIDGE_STREAM, 0x23020001) == 0
-    assert driver.read_register_callback(driver._drm_ctrl_base_addr + REG_BRIDGE_STREAM, byref(reg)) == 0
-    assert reg.value == 0x1003000B
-    assert driver.read_register_callback(driver._drm_ctrl_base_addr + REG_BRIDGE_STREAM, byref(reg)) == 0
+    # Get Activator's LGDN version through bridge
+    assert driver.write_register_callback(driver._drm_ctrl_base_addr + RegBridgeStream, 0x22010001) == 0
+    assert driver.read_register_callback(driver._drm_ctrl_base_addr + RegBridgeStream, byref(reg)) == 0
+    assert reg.value == int(rom_version,16) << 8
+
+    # Get Activator's VLNV through Bridge:
+    assert driver.write_register_callback(driver._drm_ctrl_base_addr + RegBridgeStream, 0x23020001) == 0
+    assert driver.read_register_callback(driver._drm_ctrl_base_addr + RegBridgeStream, byref(reg)) == 0
+    assert reg.value == 0x1003000b
+    assert driver.read_register_callback(driver._drm_ctrl_base_addr + RegBridgeStream, byref(reg2)) == 0
     assert reg.value == 0x00010001
 
 
@@ -124,56 +126,3 @@
     # Program board with design
     design_name = 'vitis_1activator_som_200_125'
     run_test_on_design(accelize_drm, design_name)
-=======
-
-@pytest.mark.som
-def test_drm_bridge_on_kria(accelize_drm, async_handler, log_file_factory):
-    """
-    Test drm controller bridge from kria
-    """
-    # Test activator
-    async_cb = async_handler.create()
-    async_cb.reset()
-    activators = accelize_drm.pytest_fpga_activators[0]
-    activators.reset_coin()
-    activators.autotest()
-
-    # Test controller bridge version
-    driver = accelize_drm.pytest_fpga_driver[0]
-    reg = c_uint(0)
-    assert driver.read_register_callback(0, byref(reg)) == 0
-    assert reg.value == 0x01000000
-
-    # Test controller bridge mailbox size
-    assert driver.read_register_callback(0x8, byref(reg)) == 0
-    mailbox_ro_size = reg.value >> 16
-    mailbox_rw_size = reg.value & 0xFFFF
-    assert mailbox_ro_size > 0x10
-    assert mailbox_rw_size > 0
-
-    # Test controller bridge mailbox read-only content
-    hex_str = ''
-    for i in range(mailbox_ro_size):
-        assert driver.read_register_callback(0xc + 4*i, byref(reg)) == 0
-        hex_str += '%08X' % reg.value
-    text_str = stringify(hex_str)
-    text_json = loads(text_str)
-    assert text_json['fpga_family'] == 'random_id'
-    assert text_json['fpga_vendor'] == 'xilinx'
-    assert text_json['product_id']['vendor'] == 'accelize.com'
-    assert text_json['product_id']['library'] == 'refdesign'
-    assert text_json['product_id']['name'] == 'drm_1activator'
-    assert text_json['extra']['csp'] == 'aws-f1'
-    assert 'dualclk' in text_json['extra']
-    assert text_json['extra']['hybrid']
-
-    # Test controller bridge mailbox read-write content
-    ref_list = []
-    for i in range(mailbox_rw_size):
-        ref = randint(1,0xFFFFFFFF)
-        assert driver.write_register_callback(0xc + 4*mailbox_ro_size + 4*i, ref) == 0
-        ref_list.append(ref)
-    for i in range(mailbox_rw_size):
-        assert driver.read_register_callback(0xc + 4*mailbox_ro_size + 4*i, byref(reg)) == 0
-        assert reg.value == ref_list[i]
->>>>>>> b7b5608d
