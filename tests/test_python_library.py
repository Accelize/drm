--- conflicted
+++ resolved
@@ -116,27 +116,15 @@
     Static code lint to detect errors and reach code quality standard.
     """
     from subprocess import run, PIPE, STDOUT
-    from glob import glob
-
     run_kwargs = dict(universal_newlines=True, stderr=STDOUT, stdout=PIPE)
 
-<<<<<<< HEAD
-    flake8 = ['flake8', 'python/src',
-              # Use "blake" reasonable value (https://github.com/psf/black)
-              '--max-line-length', '88']
+    flake8 = ['flake8', 'python_src', '--ignore', 'E501']
     commands = (
         # Standard Python files
         flake8,
         # Cython files (Ignore incompatible rules)
         flake8 + ['--filename', '*.pyx', '--ignore', 'E211,E225,E226,E227,E999']
     )
-=======
-    commands = [('flake8', 'python_src', '--ignore', 'E501')]
-    for f in glob('python_src/src/*.pyx'):
-        commands.append(('flake8', f,
-             # Cython specific
-             '--ignore', 'E211,E225,E226,E227,E999'))
->>>>>>> d4bd71ce
 
     stdouts = []
     for command in commands:
