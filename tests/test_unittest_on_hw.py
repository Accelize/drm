# -*- coding: utf-8 -*-
"""
Test node-locked behavior of DRM Library.
"""
import pytest
import gc
from glob import glob
from os import remove, getpid
from os.path import getsize, isfile, dirname, join, realpath
from re import match, search, finditer, MULTILINE
from time import sleep, time
from json import loads
from datetime import datetime, timedelta


LOG_FORMAT_SHORT = "[%^%=8l%$] %-6t, %v"
LOG_FORMAT_LONG = "%Y-%m-%d %H:%M:%S.%e - %18s:%-4# [%=8l] %=6t, %v"

_PARAM_LIST = ['license_type',
               'license_duration',
               'num_activators',
               'session_id',
               'session_status',
               'license_status',
               'metered_data',
               'nodelocked_request_file',
               'drm_frequency',
               'drm_license_type',
               'product_info',
               'mailbox_size',
               'token_string',
               'token_validity',
               'token_time_left',
               'log_verbosity',
               'log_format',
               'log_file_verbosity',
               'log_file_format',
               'log_file_path',
               'log_file_type',
               'log_file_rotating_size',
               'log_file_rotating_num',
               'bypass_frequency_detection',
               'frequency_detection_method',
               'frequency_detection_threshold',
               'frequency_detection_period',
               'custom_field',
               'mailbox_data',
               'ws_retry_period_long',
               'ws_retry_period_short',
               'ws_request_timeout',
               'log_message_level',
               'list_all',
               'dump_all',
               'page_ctrlreg',
               'page_vlnvfile',
               'page_licfile',
               'page_tracefile',
               'page_meteringfile',
               'page_mailbox',
               'hw_report',
               'trigger_async_callback',
               'bad_product_id',
               'bad_oauth2_token',
               'log_message']


@pytest.mark.minimum
def test_backward_compatibility(accelize_drm, conf_json, cred_json, async_handler):
    from itertools import groupby
    """Test API is not compatible with DRM HDK < 3.0"""
    refdesign = accelize_drm.pytest_ref_designs
    hdk_version = accelize_drm.pytest_hdk_version
    if hdk_version is None:
        pytest.skip("FPGA image is not corresponding to a known HDK version")

    current_major = int(match(r'^(\d+)\.', hdk_version).group(1))
    driver = accelize_drm.pytest_fpga_driver[0]
    fpga_image_bkp = driver.fpga_image
    async_cb = async_handler.create()
    drm_manager = None

    try:
        refdesignByMajor = ((int(match(r'^(\d+)\.', x).group(1)), x) for x in refdesign.hdk_versions)

        for major, versions in groupby(refdesignByMajor, lambda x: x[0]):
            if major >= current_major:
                continue

            hdk = sorted((e[1] for e in versions))[0]
            # Program FPGA with older HDK
            image_id = refdesign.get_image_id(hdk)
            driver.program_fpga(image_id)
            # Test compatibility issue
            with pytest.raises(accelize_drm.exceptions.DRMCtlrError) as excinfo:
                async_cb.reset()
                drm_manager = accelize_drm.DrmManager(
                    conf_json.path,
                    cred_json.path,
                    driver.read_register_callback,
                    driver.write_register_callback,
                    async_cb.callback
                )
            hit = False
            if 'Unable to find DRM Controller registers' in str(excinfo.value):
                hit =True
            if search(r'This DRM Library version \S+ is not compatible with the DRM HDK version', str(excinfo.value)):
                hit =True
            assert hit
            assert async_handler.get_error_code(str(excinfo.value)) == accelize_drm.exceptions.DRMCtlrError.error_code
            async_cb.assert_NoError()
            print('Test compatibility with %s: PASS' % hdk)

    finally:
        if drm_manager:
            del drm_manager
        gc.collect()
        # Reprogram FPGA with original image
        driver.program_fpga(fpga_image_bkp)


@pytest.mark.minimum
def test_get_version(accelize_drm):
    """Test the versions of the DRM Lib and its dependencies are well displayed"""
    versions = accelize_drm.get_api_version()
    assert search(r'\d+\.\d+\.\d+', versions.version) is not None


def test_authentication_token(accelize_drm, conf_json, cred_json, async_handler, utils):
    """Test authentication token behavior"""

    driver = accelize_drm.pytest_fpga_driver[0]
    async_cb = async_handler.create()
    drm_manager = None

    file_log_level = 3
    file_log_type = 1
    file_log_path = realpath("./drmlib-%d.log" % getpid())
    if isfile(file_log_path):
        remove(file_log_path)
    assert not isfile(file_log_path)

    try:
        # Test when token is wrong
        async_cb.reset()
        conf_json.reset()
        conf_json['settings']['log_file_verbosity'] = file_log_level
        conf_json['settings']['log_file_path'] = file_log_path
        conf_json['settings']['log_file_type'] = file_log_type
        conf_json.save()
        drm_manager = accelize_drm.DrmManager(
            conf_json.path,
            cred_json.path,
            driver.read_register_callback,
            driver.write_register_callback,
            async_cb.callback
        )
        drm_manager.set(bad_oauth2_token=1)
        assert drm_manager.get('token_string') == 'BAD_TOKEN'
        assert drm_manager.get('token_validity') == 1000
        with pytest.raises(accelize_drm.exceptions.DRMWSTimedOut) as excinfo:
            drm_manager.activate()
        assert search(r'Timeout on License request after \d+ attempts', str(excinfo.value))
        assert async_handler.get_error_code(str(excinfo.value)) == accelize_drm.exceptions.DRMWSTimedOut.error_code
        async_cb.assert_NoError()
        del drm_manager
        assert utils.wait_until(lambda: isfile(file_log_path), 10)
        with open(file_log_path, 'rt') as f:
            file_log_content = f.read()
        assert search(r'\bAuthentication credentials were not provided\b', file_log_content)
        print('Test when token is wrong: PASS')

        # Test token validity after deactivate
        async_cb.reset()
        conf_json.reset()
        cred_json.set_user('accelize_accelerator_test_02')
        drm_manager = accelize_drm.DrmManager(
            conf_json.path,
            cred_json.path,
            driver.read_register_callback,
            driver.write_register_callback,
            async_cb.callback
        )
        drm_manager.activate()
        token_time_left = drm_manager.get('token_time_left')
        if token_time_left < 15:
            drm_manager.deactivate()
            # Wait expiration of current oauth2 token before starting test
            sleep(16)
            drm_manager.activate()
        token_validity = drm_manager.get('token_validity')
        assert token_validity > 15
        exp_token_string = drm_manager.get('token_string')
        drm_manager.deactivate()
        token_string = drm_manager.get('token_string')
        assert token_string == exp_token_string
        drm_manager.activate()
        token_string = drm_manager.get('token_string')
        assert token_string == exp_token_string
        drm_manager.deactivate()
        token_string = drm_manager.get('token_string')
        assert token_string == exp_token_string
        async_cb.assert_NoError()
        print('Test token validity after deactivate: PASS')

    finally:
        if drm_manager:
            drm_manager.deactivate()


@pytest.mark.long_run
@pytest.mark.hwtst
def test_authentication_token_expiration(accelize_drm, conf_json, cred_json, async_handler):
    """Test authentication token behavior"""

    driver = accelize_drm.pytest_fpga_driver[0]
    async_cb = async_handler.create()
    async_cb.reset()
    conf_json.reset()
    cred_json.set_user('accelize_accelerator_test_02')
    drm_manager = accelize_drm.DrmManager(
        conf_json.path,
        cred_json.path,
        driver.read_register_callback,
        driver.write_register_callback,
        async_cb.callback
    )
    try:
        drm_manager.activate()
        token_string = drm_manager.get('token_string')
        token_time_left = drm_manager.get('token_time_left')
        sleep(token_time_left + 1)
        assert drm_manager.get('token_string') != token_string
    finally:

            drm_manager.deactivate()


@pytest.mark.long_run
@pytest.mark.hwtst
def test_activation_and_license_status(accelize_drm, conf_json, cred_json, async_handler):
    """Test status of IP activators"""

    driver = accelize_drm.pytest_fpga_driver[0]
    async_cb = async_handler.create()
    activators = accelize_drm.pytest_fpga_activators[0]
    cred_json.set_user('accelize_accelerator_test_02')

    drm_manager = accelize_drm.DrmManager(
        conf_json.path,
        cred_json.path,
        driver.read_register_callback,
        driver.write_register_callback,
        async_cb.callback
    )
    try:
        print()

        # Test license status on start/stop

        # Check all activators are locked
        assert not drm_manager.get('license_status'), 'License is not inactive'
        activators.autotest(is_activated=False)
        # Activate all activators
        drm_manager.activate()
        # Check all activators are unlocked
        assert drm_manager.get('license_status'), 'License is not active'
        activators.autotest(is_activated=True)
        # Deactivate all activators
        drm_manager.deactivate()
        # Check all activators are locked again
        assert not drm_manager.get('license_status'), 'License is not inactive'
        activators.autotest(is_activated=False)
        async_cb.assert_NoError()
        print('Test license status on start/stop: PASS')

        # Test license status on start/pause

        # Check all activators are locked
        assert not drm_manager.get('license_status'), 'License is not inactive'
        activators.autotest(is_activated=False)
        # Activate all activators
        drm_manager.activate()
        start = datetime.now()
        # Check all activators are unlocked
        assert drm_manager.get('license_status'), 'License is not active'
        activators.autotest(is_activated=True)
        # Pause all activators
        drm_manager.deactivate(True)
        # Check all activators are still unlocked
        assert drm_manager.get('license_status'), 'License is not active'
        activators.autotest(is_activated=True)
        async_cb.assert_NoError()
        print('Test license status on start/pause: PASS')

        # Test license status on resume from valid license/pause

        # Check all activators are unlocked
        assert drm_manager.get('license_status'), 'License is not active'
        activators.autotest(is_activated=True)
        # Resume all activators
        drm_manager.activate(True)
        # Check all activators are still unlocked
        assert drm_manager.get('license_status'), 'License is not active'
        activators.autotest(is_activated=True)
        # Pause all activators
        drm_manager.deactivate(True)
        # Check all activators are still unlocked
        activators.autotest(is_activated=True)
        # Wait until license expires
        lic_duration = drm_manager.get('license_duration')
        wait_period = start + timedelta(seconds=2 * lic_duration + 1) - datetime.now()
        sleep(wait_period.total_seconds())
        # Check all activators are now locked again
        assert not drm_manager.get('license_status'), 'License is not inactive'
        activators.autotest(is_activated=False)
        async_cb.assert_NoError()
        print('Test license status on resume from valid license/pause: PASS')

        # Test license status on resume from expired license/pause

        # Check all activators are locked
        assert not drm_manager.get('license_status'), 'License is not inactive'
        activators.autotest(is_activated=False)
        # Resume all activators
        drm_manager.activate(True)
        # Check all activators are unlocked
        assert drm_manager.get('license_status'), 'License is not active'
        activators.autotest(is_activated=True)
        # Pause all activators
        drm_manager.deactivate(True)
        # Check all activators are still unlocked
        assert drm_manager.get('license_status'), 'License is not active'
        activators.autotest(is_activated=True)
        async_cb.assert_NoError()
        print('Test license status on resume from expired license/pause: PASS')

        # Test license status on resume/stop

        # Check all activators are still unlocked
        assert drm_manager.get('license_status'), 'License is not active'
        activators.autotest(is_activated=True)
        async_cb.assert_NoError()
        # Resume all activators
        drm_manager.activate(True)
        # Check all activators are still unlocked
        assert drm_manager.get('license_status'), 'License is not active'
        activators.autotest(is_activated=True)
        # Deactivate all activators
        drm_manager.deactivate()
        # Check all activators are locked again
        assert not drm_manager.get('license_status'), 'License is not inactive'
        activators.autotest(is_activated=False)
        async_cb.assert_NoError()
        print('Test license status on resume/stop: PASS')

        # Test license status on restart from paused session/stop

        # Check all activators are locked again
        assert not drm_manager.get('license_status'), 'License is not inactive'
        activators.autotest(is_activated=False)
        async_cb.assert_NoError()
        # Activate all activators
        drm_manager.activate()
        # Check all activators are unlocked
        assert drm_manager.get('license_status'), 'License is not active'
        activators.autotest(is_activated=True)
        # Pause activators
        drm_manager.deactivate(True)
        # Check all activators are still unlocked
        assert drm_manager.get('license_status'), 'License is not active'
        activators.autotest(is_activated=True)
        # Restart all activators
        drm_manager.activate()
        # Check all activators are still unlocked
        assert drm_manager.get('license_status'), 'License is not active'
        activators.autotest(is_activated=True)
        async_cb.assert_NoError()
        print('Test license status on restart: PASS')

    finally:
        if drm_manager:
            drm_manager.deactivate()


@pytest.mark.long_run
@pytest.mark.hwtst
def test_session_status(accelize_drm, conf_json, cred_json, async_handler):
    """Test status of session"""

    driver = accelize_drm.pytest_fpga_driver[0]
    async_cb = async_handler.create()
    cred_json.set_user('accelize_accelerator_test_02')

    drm_manager = accelize_drm.DrmManager(
        conf_json.path,
        cred_json.path,
        driver.read_register_callback,
        driver.write_register_callback,
        async_cb.callback
    )
    try:
        print()

        # Test session status on start/stop

        # Check no session is running and no ID is available
        status = drm_manager.get('session_status')
        session_id = drm_manager.get('session_id')
        assert not status, 'A session is running'
        assert len(session_id) == 0, 'A session ID exists'
        # Activate new session
        drm_manager.activate()
        # Check a session is running with a valid ID
        status = drm_manager.get('session_status')
        session_id = drm_manager.get('session_id')
        assert status, 'No session is running'
        assert len(session_id) == 16, 'No session ID is returned'
        # Deactivate current session
        drm_manager.deactivate()
        # Check session is closed
        status = drm_manager.get('session_status')
        session_id = drm_manager.get('session_id')
        assert not status, 'A session is running'
        assert len(session_id) == 0, 'A session ID exists'
        print('Test session status on start/stop: PASS')

        # Test session status on start/pause

        # Check no session is running and no ID is available
        status = drm_manager.get('session_status')
        session_id = drm_manager.get('session_id')
        assert not status, 'A session is running'
        assert len(session_id) == 0, 'A session ID exists'
        # Activate new session
        drm_manager.activate()
        start = datetime.now()
        # Check a session is running with a valid ID
        status = drm_manager.get('session_status')
        id_ref = drm_manager.get('session_id')
        assert status, 'No session is running'
        assert len(id_ref) == 16, 'No session ID is returned'
        # Pause current session
        drm_manager.deactivate(True)
        # Check a session is still alive with the same ID
        status = drm_manager.get('session_status')
        session_id = drm_manager.get('session_id')
        assert status, 'No session is running'
        assert len(session_id) == 16, 'No session ID is returned'
        assert session_id == id_ref, 'Return different session ID'
        async_cb.assert_NoError()
        print('Test session status on start/pause: PASS')

        # Test session status on resume from valid license/pause

        # Check a session is still alive with the same ID
        status = drm_manager.get('session_status')
        session_id = drm_manager.get('session_id')
        assert status, 'No session is running'
        assert len(session_id) == 16, 'No session ID is returned'
        assert session_id == id_ref, 'Return different session ID'
        # Resume current session
        drm_manager.activate(True)
        # Check a session is still alive with the same ID
        status = drm_manager.get('session_status')
        session_id = drm_manager.get('session_id')
        assert status, 'No session is running'
        assert len(session_id) == 16, 'No session ID is returned'
        assert session_id == id_ref, 'Return different session ID'
        # Pause current session
        drm_manager.deactivate(True)
        # Check a session is still alive with the same ID
        status = drm_manager.get('session_status')
        session_id = drm_manager.get('session_id')
        assert status, 'No session is running'
        assert len(session_id) == 16, 'No session ID is returned'
        assert session_id == id_ref, 'Return different session ID'
        # Wait until license expires
        lic_duration = drm_manager.get('license_duration')
        wait_period = start + timedelta(seconds=2 * lic_duration + 1) - datetime.now()
        sleep(wait_period.total_seconds())
        # Check a session is still alive with the same ID
        status = drm_manager.get('session_status')
        session_id = drm_manager.get('session_id')
        assert status, 'No session is running'
        assert len(session_id) == 16, 'No session ID is returned'
        assert session_id == id_ref, 'Return different session ID'
        async_cb.assert_NoError()
        print('Test session status on resume from valid license/pause: PASS')

        # Test session status on resume from expired license/pause

        # Check a session is still alive with the same ID
        status = drm_manager.get('session_status')
        session_id = drm_manager.get('session_id')
        assert status, 'No session is running'
        assert len(session_id) == 16, 'No session ID is returned'
        assert session_id == id_ref, 'Return different session ID'
        # Resume current session
        drm_manager.activate(True)
        # Check a session is still alive with the same ID
        status = drm_manager.get('session_status')
        session_id = drm_manager.get('session_id')
        assert status, 'No session is running'
        assert len(session_id) == 16, 'No session ID is returned'
        assert session_id == id_ref, 'Return different session ID'
        # Pause current session
        drm_manager.deactivate(True)
        # Check a session is still alive with the same ID
        status = drm_manager.get('session_status')
        session_id = drm_manager.get('session_id')
        assert status, 'No session is running'
        assert len(session_id) == 16, 'No session ID is returned'
        assert session_id == id_ref, 'Return different session ID'
        async_cb.assert_NoError()
        print('Test session status on resume from expired license/pause: PASS')

        # Test session status on resume/stop

        # Check a session is still alive with the same ID
        status = drm_manager.get('session_status')
        session_id = drm_manager.get('session_id')
        assert status, 'No session is running'
        assert len(session_id) == 16, 'No session ID is returned'
        assert session_id == id_ref, 'Return different session ID'
        # Resume current session
        drm_manager.activate(True)
        # Check a session is still alive with the same ID
        status = drm_manager.get('session_status')
        session_id = drm_manager.get('session_id')
        assert status, 'No session is running'
        assert len(session_id) == 16, 'No session ID is returned'
        assert session_id == id_ref, 'Return different session ID'
        # Close session
        drm_manager.deactivate()
        # Check session is closed
        status = drm_manager.get('session_status')
        session_id = drm_manager.get('session_id')
        assert not status, 'A session is running'
        assert len(session_id) == 0, 'A session ID exists'
        async_cb.assert_NoError()
        print('Test session status on resume/stop: PASS')

        # Test session status on start from paused session/stop

        # Check no session is running
        status = drm_manager.get('session_status')
        session_id = drm_manager.get('session_id')
        assert not status, 'A session is running'
        assert len(session_id) == 0, 'A session ID exists'
        # Start a new session
        drm_manager.activate()
        # Check a session is alive with a new ID
        status = drm_manager.get('session_status')
        session_id = drm_manager.get('session_id')
        assert status, 'No session is running'
        assert len(session_id) == 16, 'No session ID is returned'
        assert session_id != id_ref, 'Return different session ID'
        id_ref = session_id
        # Pause session
        drm_manager.deactivate(True)
        # Check a session is still alive with the same ID
        status = drm_manager.get('session_status')
        session_id = drm_manager.get('session_id')
        assert status, 'No session is running'
        assert len(session_id) == 16, 'No session ID is returned'
        assert session_id == id_ref, 'Return different session ID'
        # Start a new session
        drm_manager.activate()
        # Check a new session has been created with a new ID
        status = drm_manager.get('session_status')
        session_id = drm_manager.get('session_id')
        assert status, 'No session is running'
        assert len(session_id) == 16, 'No session ID is returned'
        assert session_id != id_ref, 'Return different session ID'
        # Close session
        drm_manager.deactivate()
        # Check session is closed
        status = drm_manager.get('session_status')
        session_id = drm_manager.get('session_id')
        assert not status, 'A session is running'
        assert len(session_id) == 0, 'A session ID exists'
        async_cb.assert_NoError()
        print('Test session status on restart: PASS')

    finally:
        if drm_manager:
            drm_manager.deactivate()


@pytest.mark.long_run
@pytest.mark.hwtst
def test_license_expiration(accelize_drm, conf_json, cred_json, async_handler):
    """Test license expiration"""

    driver = accelize_drm.pytest_fpga_driver[0]
    async_cb = async_handler.create()
    activators = accelize_drm.pytest_fpga_activators[0]
    cred_json.set_user('accelize_accelerator_test_02')

    drm_manager = accelize_drm.DrmManager(
        conf_json.path,
        cred_json.path,
        driver.read_register_callback,
        driver.write_register_callback,
        async_cb.callback
    )

    try:
        print()

        # Test license expires after 2 duration periods when start/pause

        # Check no license is running
        assert not drm_manager.get('license_status')
        activators.autotest(is_activated=False)
        # Start
        drm_manager.activate()
        start = datetime.now()
        lic_duration = drm_manager.get('license_duration')
        # Pause
        sleep(lic_duration/2)
        drm_manager.deactivate(True)
        # Check license is still running and activator are all unlocked
        assert drm_manager.get('license_status')
        activators.autotest(is_activated=True)
        # Wait right before expiration
        wait_period = start + timedelta(seconds=2*lic_duration-2) - datetime.now()
        sleep(wait_period.total_seconds())
        # Check license is still running and activators are all unlocked
        assert drm_manager.get('license_status')
        activators.autotest(is_activated=True)
        # Wait a bit more time the expiration
        sleep(3)
        # Check no license is running
        assert not drm_manager.get('license_status')
        activators.autotest(is_activated=False)
        drm_manager.deactivate()
        # Check no license is running
        assert not drm_manager.get('license_status')
        activators.autotest(is_activated=False)
        async_cb.assert_NoError()
        print('Test license expires after 2 duration periods when start/pause/stop: PASS')

        # Test license does not expire after 3 duration periods when start

        # Check no license is running
        assert not drm_manager.get('license_status')
        activators.autotest(is_activated=False)
        # Start
        drm_manager.activate()
        start = datetime.now()
        # Check license is running
        assert drm_manager.get('license_status')
        activators.autotest(is_activated=True)
        # Wait 3 duration periods
        lic_duration = drm_manager.get('license_duration')
        wait_period = start + timedelta(seconds=3*lic_duration+2) - datetime.now()
        sleep(wait_period.total_seconds())
        # Check license is still running
        assert drm_manager.get('license_status')
        activators.autotest(is_activated=True)
        # Stop
        drm_manager.deactivate()
        # Check no license is running
        assert not drm_manager.get('license_status')
        activators.autotest(is_activated=False)
        async_cb.assert_NoError()
        print('Test license does not expire after 3 duration periods when start: PASS')

        # Test license does not expire after 3 duration periods when start/pause

        # Check no license is running
        assert not drm_manager.get('license_status')
        activators.autotest(is_activated=False)
        # Start
        drm_manager.activate()
        start = datetime.now()
        lic_duration = drm_manager.get('license_duration')
        # Check license is running
        assert drm_manager.get('license_status')
        activators.autotest(is_activated=True)
        # Wait 1 full duration period
        wait_period = start + timedelta(seconds=lic_duration+lic_duration/2) - datetime.now()
        sleep(wait_period.total_seconds())
        # Check license is still running
        assert drm_manager.get('license_status')
        activators.autotest(is_activated=True)
        # Pause
        drm_manager.deactivate(True)
        # Wait right before the next 2 duration periods expire
        wait_period = start + timedelta(seconds=3*lic_duration-2) - datetime.now()
        sleep(wait_period.total_seconds())
        # Check license is still running
        assert drm_manager.get('license_status')
        activators.autotest(is_activated=True)
        # Wait a bit more time the expiration
        sleep(3)
        # Check license has expired
        assert not drm_manager.get('license_status')
        activators.autotest(is_activated=False)
        drm_manager.deactivate()
        # Check no license is running
        assert not drm_manager.get('license_status')
        activators.autotest(is_activated=False)
        async_cb.assert_NoError()
        print('Test license does not expire after 3 duration periods when start/pause: PASS')

    finally:
        if drm_manager:
            drm_manager.deactivate()


@pytest.mark.hwtst
def test_multiple_call(accelize_drm, conf_json, cred_json, async_handler):
    """Test multiple calls to activate and deactivate"""

    driver = accelize_drm.pytest_fpga_driver[0]
    async_cb = async_handler.create()
    cred_json.set_user('accelize_accelerator_test_02')

    drm_manager = accelize_drm.DrmManager(
        conf_json.path,
        cred_json.path,
        driver.read_register_callback,
        driver.write_register_callback,
        async_cb.callback
    )

    try:
        print()

        # Test multiple activate

        # Check license is inactive
        assert not drm_manager.get('license_status')
        # Start
        drm_manager.activate()
        # Check license is active
        assert drm_manager.get('license_status')
        # Check a session is valid
        session_id = drm_manager.get('session_id')
        assert len(session_id) == 16
        # Resume
        drm_manager.activate(True)
        # Check license is active
        assert drm_manager.get('license_status')
        # Check a session is valid
        session_id2 = drm_manager.get('session_id')
        assert len(session_id2) == 16
        assert session_id2 == session_id
        # Start again
        drm_manager.activate()
        # Check license is active
        assert drm_manager.get('license_status')
        # Check a session is valid
        session_id = drm_manager.get('session_id')
        assert len(session_id) == 16
        assert session_id != session_id2
        # Start again
        drm_manager.activate()
        # Check license is active
        assert drm_manager.get('license_status')
        # Check a session is valid
        session_id2 = drm_manager.get('session_id')
        assert len(session_id2) == 16
        assert session_id2 != session_id
        async_cb.assert_NoError()

        # Test multiple deactivate

        # Check license is active
        assert drm_manager.get('license_status')
        # Pause
        drm_manager.deactivate(True)
        # Check license is active
        assert drm_manager.get('license_status')
        # Check a session is valid
        session_id = drm_manager.get('session_id')
        assert len(session_id) == 16
        assert session_id == session_id2
        # Resume
        drm_manager.deactivate(True)
        # Check license is active
        assert drm_manager.get('license_status')
        # Check a session is valid
        session_id = drm_manager.get('session_id')
        assert len(session_id) == 16
        assert session_id == session_id2
        # Stop
        drm_manager.deactivate()
        # Check license is in active
        assert not drm_manager.get('license_status')
        # Check session ID is invalid
        session_id = drm_manager.get('session_id')
        assert len(session_id) == 0
        # Stop
        drm_manager.deactivate()
        # Check license is in active
        assert not drm_manager.get('license_status')
        # Check session ID is invalid
        session_id = drm_manager.get('session_id')
        assert len(session_id) == 0
        async_cb.assert_NoError()

    finally:
        if drm_manager:
            drm_manager.deactivate()


@pytest.mark.on_2_fpga
def test_retry_function(accelize_drm, conf_json, cred_json, async_handler):
    """
    Test retry mechanism on API function (not including the retry in background thread)
    The retry is tested with one FPGA actiavted with a floating license and a 2nd FGPA
    that's requesting the same floating license but with a limit to 1 node.
    """
    driver0 = accelize_drm.pytest_fpga_driver[0]
    driver1 = accelize_drm.pytest_fpga_driver[1]

    async_cb0 = async_handler.create()
    async_cb1 = async_handler.create()

    cred_json.set_user('accelize_accelerator_test_04')

    # Test no retry
    conf_json.reset()
    retry_period = 0
    conf_json['settings']['ws_retry_period_short'] = retry_period
    conf_json.save()
    async_cb0.reset()
    drm_manager0 = accelize_drm.DrmManager(
        conf_json.path,
        cred_json.path,
        driver0.read_register_callback,
        driver0.write_register_callback,
        async_cb0.callback
    )
    async_cb1.reset()
    drm_manager1 = accelize_drm.DrmManager(
        conf_json.path,
        cred_json.path,
        driver1.read_register_callback,
        driver1.write_register_callback,
        async_cb1.callback
    )
    assert not drm_manager0.get('license_status')
    assert not drm_manager1.get('license_status')
    try:
        drm_manager0.activate()
        assert drm_manager0.get('license_status')
        start = datetime.now()
        with pytest.raises(accelize_drm.exceptions.DRMWSMayRetry) as excinfo:
            drm_manager1.activate()
        end = datetime.now()
        assert (end - start).total_seconds() < 1
        assert 'License Web Service error 470' in str(excinfo.value)
        assert 'DRM WS request failed' in str(excinfo.value)
        assert search(r'\\"Entitlement Limit Reached\\" with .+ for \S+_test_04@accelize.com', str(excinfo.value)) is not None
        assert 'You have reached the maximum quantity of 1 seat(s) for floating entitlement' in str(excinfo.value)
        assert async_handler.get_error_code(str(excinfo.value)) == accelize_drm.exceptions.DRMWSMayRetry.error_code
    finally:
        drm_manager0.deactivate()
        assert not drm_manager0.get('license_status')
        assert not drm_manager1.get('license_status')
        async_cb0.assert_NoError()
        async_cb1.assert_NoError()
    print('Test no retry: PASS')

    # Test 10s retry
    conf_json.reset()
    timeout = 10
    retry = 1
    conf_json['settings']['ws_request_timeout'] = timeout
    conf_json['settings']['ws_retry_period_short'] = retry
    conf_json.save()
    async_cb0.reset()
    drm_manager0 = accelize_drm.DrmManager(
        conf_json.path,
        cred_json.path,
        driver0.read_register_callback,
        driver0.write_register_callback,
        async_cb0.callback
    )
    async_cb1.reset()
    drm_manager1 = accelize_drm.DrmManager(
        conf_json.path,
        cred_json.path,
        driver1.read_register_callback,
        driver1.write_register_callback,
        async_cb1.callback
    )
    assert not drm_manager0.get('license_status')
    assert not drm_manager1.get('license_status')
    try:
        drm_manager0.activate()
        assert drm_manager0.get('license_status')
        start = datetime.now()
        with pytest.raises(accelize_drm.exceptions.DRMWSTimedOut) as excinfo:
            drm_manager1.activate()
        end = datetime.now()
        m = search(r'Timeout on License request after (\d+) attempts', str(excinfo.value))
        assert m is not None
        assert int(m.group(1)) > 1
        assert async_handler.get_error_code(str(excinfo.value)) == accelize_drm.exceptions.DRMWSTimedOut.error_code
        assert (end - start).total_seconds() >= timeout
        assert (end - start).total_seconds() <= timeout + 1
    finally:
        drm_manager0.deactivate()
        assert not drm_manager0.get('license_status')
        assert not drm_manager1.get('license_status')
        async_cb0.assert_NoError()
        async_cb1.assert_NoError()
    print('Test 10s retry: PASS')


def test_security_stop(accelize_drm, conf_json, cred_json, async_handler):
    """
    Test the session is stopped in case of abnormal termination
    """
    driver = accelize_drm.pytest_fpga_driver[0]
    async_cb = async_handler.create()
    cred_json.set_user('accelize_accelerator_test_02')

    drm_manager0 = accelize_drm.DrmManager(
        conf_json.path,
        cred_json.path,
        driver.read_register_callback,
        driver.write_register_callback,
        async_cb.callback
    )
    drm_manager0.activate()
    assert drm_manager0.get('session_status')
    session_id = drm_manager0.get('session_id')
    assert len(session_id) > 0
    del drm_manager0

    drm_manager1 = accelize_drm.DrmManager(
        conf_json.path,
        cred_json.path,
        driver.read_register_callback,
        driver.write_register_callback,
        async_cb.callback
    )
    assert not drm_manager1.get('session_status')
    session_id = drm_manager1.get('session_id')
    assert len(session_id) == 0
    async_cb.assert_NoError()


@pytest.mark.endurance
def test_authentication_expiration(accelize_drm, conf_json, cred_json, async_handler):
    from random import sample
    driver = accelize_drm.pytest_fpga_driver[0]
    activators = accelize_drm.pytest_fpga_activators[0]
    async_cb = async_handler.create()
    cred_json.set_user('accelize_accelerator_test_02')

    # Get test duration
    try:
        test_duration = accelize_drm.pytest_params['duration']
    except:
        test_duration = 14000
        print('Warning: Missing argument "duration". Using default value %d' % test_duration)

    drm_manager = accelize_drm.DrmManager(
        conf_json.path,
        cred_json.path,
        driver.read_register_callback,
        driver.write_register_callback,
        async_cb.callback
    )
    activators[0].generate_coin(1000)
    assert not drm_manager.get('license_status')
    activators[0].autotest(is_activated=False)
    drm_manager.activate()
    try:
        lic_duration = drm_manager.get('license_duration')
        assert drm_manager.get('license_status')
        activators[0].autotest(is_activated=True)
        activators[0].check_coin(drm_manager.get('metered_ta'))
        start = datetime.now()
        while True:
            assert drm_manager.get('license_status')
            activators[0].generate_coin(1)
            activators[0].check_coin(drm_manager.get('metered_data'))
            seconds_left = test_duration - (datetime.now() - start).total_seconds()
            print('Remaining time: %0.1fs  /  current coins=%d' % (seconds_left, activators[0].metering_data))
            if seconds_left < 0:
                break
            sleep(60)
    finally:
        drm_manager.deactivate()
        assert not drm_manager.get('license_status')
        activators[0].autotest(is_activated=False)
        print('Endurance test has completed')


#@pytest.mark.skip(reason='TODO: fix a Python Segmentation Fault generated by latest versions of OS')
@pytest.mark.minimum
def test_curl_host_resolve(accelize_drm, conf_json, cred_json, async_handler):
    """Test host resolve information is taken into account by DRM Library"""
    driver = accelize_drm.pytest_fpga_driver[0]
    async_cb = async_handler.create()

    conf_json.reset()
    url = conf_json['licensing']['url']
    conf_json['licensing']['host_resolves'] = {'%s:443' % url.replace('https://',''): '78.153.251.226'}
    conf_json.save()
    async_cb.reset()
    drm_manager = accelize_drm.DrmManager(
        conf_json.path,
        cred_json.path,
        driver.read_register_callback,
        driver.write_register_callback,
        async_cb.callback
    )
    with pytest.raises(accelize_drm.exceptions.DRMExternFail) as excinfo:
        drm_manager.activate()
<<<<<<< HEAD
    assert 'Failed performing HTTP request to Accelize webservice' in str(excinfo.value)
    assert 'Peer certificate cannot be authenticated with given CA certificates' in str(excinfo.value)
    assert "Peer's Certificate has expired" in str(excinfo.value)
=======
    assert 'Peer certificate cannot be authenticated with given CA certificates' in str(excinfo.value)
>>>>>>> 56af020f
    assert async_handler.get_error_code(str(excinfo.value)) == accelize_drm.exceptions.DRMExternFail.error_code
    async_cb.assert_NoError()
    del drm_manager<|MERGE_RESOLUTION|>--- conflicted
+++ resolved
@@ -59,7 +59,6 @@
                'page_mailbox',
                'hw_report',
                'trigger_async_callback',
-               'bad_product_id',
                'bad_oauth2_token',
                'log_message']
 
@@ -1016,13 +1015,9 @@
     )
     with pytest.raises(accelize_drm.exceptions.DRMExternFail) as excinfo:
         drm_manager.activate()
-<<<<<<< HEAD
     assert 'Failed performing HTTP request to Accelize webservice' in str(excinfo.value)
     assert 'Peer certificate cannot be authenticated with given CA certificates' in str(excinfo.value)
     assert "Peer's Certificate has expired" in str(excinfo.value)
-=======
-    assert 'Peer certificate cannot be authenticated with given CA certificates' in str(excinfo.value)
->>>>>>> 56af020f
     assert async_handler.get_error_code(str(excinfo.value)) == accelize_drm.exceptions.DRMExternFail.error_code
     async_cb.assert_NoError()
     del drm_manager