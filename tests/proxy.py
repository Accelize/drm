--- conflicted
+++ resolved
@@ -41,10 +41,6 @@
         request_json = request.get_json()
         new_url = url + '/auth/metering/health/'
         response = post(new_url, json=request_json, headers=request.headers)
-<<<<<<< HEAD
-        assert response.status_code == 200, "Request:\n'%s'\nfailed with code %d and message: %s" % (dumps(request_json, indent=4, sort_keys=True), response.status_code, response.text)
-=======
->>>>>>> 03be23b6
         excluded_headers = ['content-encoding', 'content-length', 'transfer-encoding', 'connection']
         headers = [(name, value) for (name, value) in response.raw.headers.items() if name.lower() not in excluded_headers]
         response_json = response.json()
@@ -52,34 +48,15 @@
 
     @app.route('/auth/metering/genlicense/', methods=['GET', 'POST'])
     def genlicense():
-        global context
-        global lock
-        request_json = request.get_json()
-        #print('request_json=', dumps(request_json, indent=4, sort_keys=True))
+        request_json = request.get_json()
         new_url = url + '/auth/metering/genlicense/'
         response = post(new_url, json=request_json, headers=request.headers)
-<<<<<<< HEAD
-        assert response.status_code == 200, "Request:\n'%s'\nfailed with code %d and message: %s" % (dumps(request_json, indent=4, sort_keys=True), response.status_code, response.text)
-=======
->>>>>>> 03be23b6
-        excluded_headers = ['content-encoding', 'content-length', 'transfer-encoding', 'connection']
-        headers = [(name, value) for (name, value) in response.raw.headers.items() if name.lower() not in excluded_headers]
-        response_json = response.json()
-        with lock:
-            if 'timeoutSecond' in context:
-                response_json['metering']['timeoutSecond'] = context['timeoutSecond']
-            if 'healthPeriod' in context:
-                response_json['metering']['healthPeriod'] = context['healthPeriod']
-            if 'healthRetry' in context:
-                response_json['metering']['healthRetry'] = context['healthRetry']
-            if 'healthRetrySleep' in context:
-                response_json['metering']['healthRetrySleep'] = context['healthRetrySleep']
-        #print('response_json=', dumps(response_json, indent=4, sort_keys=True))
+        excluded_headers = ['content-encoding', 'content-length', 'transfer-encoding', 'connection']
+        headers = [(name, value) for (name, value) in response.raw.headers.items() if name.lower() not in excluded_headers]
+        response_json = response.json()
         return Response(dumps(response_json), response.status_code, headers)
 
     ##############################################################################
-<<<<<<< HEAD
-=======
     # test_authentication.py
 
     # test_authentication_bad_token
@@ -131,7 +108,6 @@
         return redirect(request.url_root + '/auth/metering/genlicense/', code=307)
 
     ##############################################################################
->>>>>>> 03be23b6
     # test_drm_license_error.py
 
     # test_header_error_on_key functions
@@ -154,17 +130,7 @@
                 indent=4, sort_keys=True), response.status_code, response.text)
         response_json = response.json()
         with lock:
-<<<<<<< HEAD
-            context['cnt'] += 1
-            new_url = request.url.replace(request.url_root+'test_header_error_on_key', url)
-            request_json = request.get_json()
-            response = post(new_url, json=request_json, headers=request.headers)
-            assert response.status_code == 200, "Request:\n'%s'\nfailed with code %d and message: %s" % (dumps(request_json, indent=4, sort_keys=True), response.status_code, response.text)
-            response_json = response.json()
-            if context['cnt'] == 1:
-=======
             if context['cnt'] == 0:
->>>>>>> 03be23b6
                 dna, lic_json = list(response_json['license'].items())[0]
                 key = lic_json['key']
                 key = '1' + key[1:] if key[0] == '0' else '0' + key[1:]
@@ -194,17 +160,7 @@
                 indent=4, sort_keys=True), response.status_code, response.text)
         response_json = response.json()
         with lock:
-<<<<<<< HEAD
-            context['cnt'] += 1
-            new_url = request.url.replace(request.url_root+'test_header_error_on_licenseTimer', url)
-            request_json = request.get_json()
-            response = post(new_url, json=request_json, headers=request.headers)
-            assert response.status_code == 200, "Request:\n'%s'\nfailed with code %d and message: %s" % (dumps(request_json, indent=4, sort_keys=True), response.status_code, response.text)
-            response_json = response.json()
-            if context['cnt'] == 2:
-=======
             if context['cnt'] == 1:
->>>>>>> 03be23b6
                 dna, lic_json = list(response_json['license'].items())[0]
                 timer = lic_json['licenseTimer']
                 timer = '1' + timer[1:] if timer[0] == '0' else '0' + timer[1:]
@@ -236,16 +192,6 @@
         response_json = response.json()
         response_session_id = response_json['metering']['sessionId']
         with lock:
-<<<<<<< HEAD
-            new_url = request.url.replace(request.url_root+'test_session_id_error', url)
-            excluded_headers = ['content-encoding', 'content-length', 'transfer-encoding', 'connection']
-            request_json = request.get_json()
-            response = post(new_url, json=request_json, headers=request.headers)
-            assert response.status_code == 200, "Request:\n'%s'\nfailed with code %d and message: %s" % (dumps(request_json, indent=4, sort_keys=True), response.status_code, response.text)
-            response_json = response.json()
-            response_session_id = response_json['metering']['sessionId']
-=======
->>>>>>> 03be23b6
             if context['session_id'] != response_session_id:
                 context['session_cnt'] += 1
                 context['request_cnt'] = 0
@@ -296,57 +242,13 @@
         headers = [(name, value) for (name, value) in response.raw.headers.items() if name.lower() not in excluded_headers]
         response_json = response.json()
         with lock:
-<<<<<<< HEAD
-            new_url = request.url.replace(request.url_root+'test_health_period_disabled', url)
-            request_json = request.get_json()
-            context['cnt'] += 1
-            response = post(new_url, json=request_json, headers=request.headers)
-            assert response.status_code == 200, "Request:\n'%s'\nfailed with code %d and message: %s" % (dumps(request_json, indent=4, sort_keys=True), response.status_code, response.text)
-            excluded_headers = ['content-encoding', 'content-length', 'transfer-encoding', 'connection']
-            headers = [(name, value) for (name, value) in response.raw.headers.items() if name.lower() not in excluded_headers]
-            response_json = response.json()
-            if context['cnt'] <= context['nb_health']:
-=======
             if context['cnt'] < context['nb_health']:
->>>>>>> 03be23b6
                 response_json['metering']['healthPeriod'] = context['healthPeriod']
             else:
                 response_json['metering']['healthPeriod'] = 0
                 context['exit'] = True
-<<<<<<< HEAD
-            return Response(dumps(response_json), response.status_code, headers)
-
-    # test_health_period functions
-    @app.route('/test_health_period/o/token/', methods=['GET', 'POST'])
-    def otoken__test_health_period():
-        return redirect(request.url_root + '/o/token/', code=307)
-
-    @app.route('/test_health_period/auth/metering/genlicense/', methods=['GET', 'POST'])
-    def genlicense__test_health_period():
-        return redirect(request.url_root + '/auth/metering/genlicense/', code=307)
-
-    @app.route('/test_health_period/auth/metering/health/', methods=['GET', 'POST'])
-    def health__test_health_period():
-        global context
-        global lock
-        with lock:
-            start = str(datetime.now())
-            new_url = request.url.replace(request.url_root+'test_health_period', url)
-            request_json = request.get_json()
-            response = post(new_url, json=request_json, headers=request.headers)
-            assert response.status_code == 200, "Request:\n'%s'\nfailed with code %d and message: %s" % (dumps(request_json, indent=4, sort_keys=True), response.status_code, response.text)
-            excluded_headers = ['content-encoding', 'content-length', 'transfer-encoding', 'connection']
-            headers = [(name, value) for (name, value) in response.raw.headers.items() if name.lower() not in excluded_headers]
-            response_json = response.json()
-            response_json['metering']['healthPeriod'] = context['healthPeriod']
-            response_json['metering']['healthRetry'] = context['healthRetry']
-            response_json['metering']['healthRetrySleep'] = context['healthRetrySleep']
-            context['data'].append( (start,str(datetime.now())) )
-            return Response(dumps(response_json), response.status_code, headers)
-=======
             context['cnt'] += 1
         return Response(dumps(response_json), response.status_code, headers)
->>>>>>> 03be23b6
 
     # test_health_period_modification functions
     @app.route('/test_health_period_modification/o/token/', methods=['GET', 'POST'])
@@ -380,17 +282,6 @@
         headers = [(name, value) for (name, value) in response.raw.headers.items() if name.lower() not in excluded_headers]
         response_json = response.json()
         with lock:
-<<<<<<< HEAD
-            start = str(datetime.now())
-            new_url = request.url.replace(request.url_root+'test_health_period_modification', url)
-            request_json = request.get_json()
-            response = post(new_url, json=request_json, headers=request.headers)
-            assert response.status_code == 200, "Request:\n'%s'\nfailed with code %d and message: %s" % (dumps(request_json, indent=4, sort_keys=True), response.status_code, response.text)
-            excluded_headers = ['content-encoding', 'content-length', 'transfer-encoding', 'connection']
-            headers = [(name, value) for (name, value) in response.raw.headers.items() if name.lower() not in excluded_headers]
-            response_json = response.json()
-=======
->>>>>>> 03be23b6
             response_json['metering']['healthPeriod'] = context['healthPeriod']
             response_json['metering']['healthRetry'] = context['healthRetry']
             response_json['metering']['healthRetrySleep'] = context['healthRetrySleep']
@@ -425,55 +316,6 @@
         request_json = request.get_json()
         health_id = request_json['health_id']
         with lock:
-<<<<<<< HEAD
-            start = str(datetime.now())
-            new_url = request.url.replace(request.url_root+'test_health_retry_disabled', url)
-            request_json = request.get_json()
-            health_id = request_json['health_id']
-            response = post(new_url, json=request_json, headers=request.headers)
-            assert response.status_code == 200, "Request:\n'%s'\nfailed with code %d and message: %s" % (dumps(request_json, indent=4, sort_keys=True), response.status_code, response.text)
-            excluded_headers = ['content-encoding', 'content-length', 'transfer-encoding', 'connection']
-            headers = [(name, value) for (name, value) in response.raw.headers.items() if name.lower() not in excluded_headers]
-            response_json = response.json()
-            response_json['metering']['healthPeriod'] = context['healthPeriod']
-            response_json['metering']['healthRetry'] = 0
-            response_json['metering']['healthRetrySleep'] = context['healthRetrySleep']
-            if len(context['data']) > 1:
-                response.status_code = 408
-            context['data'].append( (health_id,start,str(datetime.now())) )
-            return Response(dumps(response_json), response.status_code, headers)
-
-    # test_health_retry functions
-    @app.route('/test_health_retry/o/token/', methods=['GET', 'POST'])
-    def otoken__test_health_retry():
-        return redirect(request.url_root + '/o/token/', code=307)
-
-    @app.route('/test_health_retry/auth/metering/genlicense/', methods=['GET', 'POST'])
-    def genlicense__test_health_retry():
-        return redirect(request.url_root + '/auth/metering/genlicense/', code=307)
-
-    @app.route('/test_health_retry/auth/metering/health/', methods=['GET', 'POST'])
-    def health__test_health_retry():
-        global context
-        global lock
-        with lock:
-            start = str(datetime.now())
-            new_url = request.url.replace(request.url_root+'test_health_retry', url)
-            request_json = request.get_json()
-            health_id = request_json['health_id']
-            response = post(new_url, json=request_json, headers=request.headers)
-            assert response.status_code == 200, "Request:\n'%s'\nfailed with code %d and message: %s" % (dumps(request_json, indent=4, sort_keys=True), response.status_code, response.text)
-            excluded_headers = ['content-encoding', 'content-length', 'transfer-encoding', 'connection']
-            headers = [(name, value) for (name, value) in response.raw.headers.items() if name.lower() not in excluded_headers]
-            response_json = response.json()
-            response_json['metering']['healthPeriod'] = context['healthPeriod']
-            response_json['metering']['healthRetry'] = context['healthRetry']
-            response_json['metering']['healthRetrySleep'] = context['healthRetrySleep']
-            if len(context['data']) >= 1:
-                response.status_code = 408
-            if health_id <= 1:
-                context['data'].append( (health_id,start,str(datetime.now())) )
-=======
             if len(context['data']) <= 1:
                 response = post(new_url, json=request_json, headers=request.headers)
                 assert response.status_code == 200, "Request:\n'%s'\nfailed with code %d and message: %s" % (dumps(request_json,
@@ -486,7 +328,6 @@
                 response_json['metering']['healthRetrySleep'] = context['healthRetrySleep']
                 response_status_code = response.status_code
                 context['post'] = (response_json, headers)
->>>>>>> 03be23b6
             else:
                 response_json, headers = context['post']
                 response_status_code = 408
@@ -518,133 +359,8 @@
         start = str(datetime.now())
         new_url = request.url.replace(request.url_root+'test_health_retry_modification', url)
         request_json = request.get_json()
-<<<<<<< HEAD
-        health_id = int(request_json['health_id'])
-        with lock:
-            if health_id % 2:
-                # Good request
-                retry_timeout = int(context['healthRetryStep'])*((health_id+1)>>1)
-                context['healthRetry'] = retry_timeout
-                response = post(new_url, json=request_json, headers=request.headers)
-                assert response.status_code == 200, "Request:\n'%s'\nfailed with code %d and message: %s" % \
-                        (dumps(request_json, indent=4, sort_keys=True), response.status_code, response.text)
-=======
         health_id = request_json['health_id']
         with lock:
-            if len(context['data']) < 1:
-                response = post(new_url, json=request_json, headers=request.headers)
-                assert response.status_code == 200, "Request:\n'%s'\nfailed with code %d and message: %s" % (dumps(request_json,
-                        indent=4, sort_keys=True), response.status_code, response.text)
->>>>>>> 03be23b6
-                excluded_headers = ['content-encoding', 'content-length', 'transfer-encoding', 'connection']
-                headers = [(name, value) for (name, value) in response.raw.headers.items() if name.lower() not in excluded_headers]
-                response_json = response.json()
-                response_json['metering']['healthPeriod'] = context['healthPeriod']
-                response_json['metering']['healthRetry'] = context['healthRetry']
-                response_json['metering']['healthRetrySleep'] = context['healthRetrySleep']
-<<<<<<< HEAD
-                return Response(dumps(response_json), response.status_code, headers)
-            else:
-                # Retry request
-                retry_timeout = context['healthRetry']
-                response = post(new_url, json=request_json, headers=request.headers)
-                assert response.status_code in [200, 400]
-                response.status_code = 408
-                if retry_timeout not in context['data'].keys():
-                    if len(context['data']) < context['nb_run']:
-                        context['data'][retry_timeout] = list()
-                    else:
-                        context['exit'] = True
-                if retry_timeout in context['data'].keys():
-                    context['data'][retry_timeout].append( (health_id, start, str(datetime.now())) )
-                return Response(dumps(response.json()), response.status_code)
-
-
-    # test_health_retry_sleep functions
-    @app.route('/test_health_retry_sleep/o/token/', methods=['GET', 'POST'])
-    def otoken__test_health_retry_sleep():
-        return redirect(request.url_root + '/o/token/', code=307)
-
-    @app.route('/test_health_retry_sleep/auth/metering/genlicense/', methods=['GET', 'POST'])
-    def genlicense__test_health_retry_sleep():
-        return redirect(request.url_root + '/auth/metering/genlicense/', code=307)
-
-    @app.route('/test_health_retry_sleep/auth/metering/health/', methods=['GET', 'POST'])
-    def health__test_health_retry_sleep():
-        global context
-        global lock
-        with lock:
-            start = str(datetime.now())
-            new_url = request.url.replace(request.url_root+'test_health_retry_sleep', url)
-            request_json = request.get_json()
-            health_id = request_json['health_id']
-            response = post(new_url, json=request_json, headers=request.headers)
-            assert response.status_code == 200, "Request:\n'%s'\nfailed with code %d and message: %s" % (dumps(request_json, indent=4, sort_keys=True), response.status_code, response.text)
-            excluded_headers = ['content-encoding', 'content-length', 'transfer-encoding', 'connection']
-            headers = [(name, value) for (name, value) in response.raw.headers.items() if name.lower() not in excluded_headers]
-            response_json = response.json()
-            response_json['metering']['healthPeriod'] = context['healthPeriod']
-            response_json['metering']['healthRetry'] = context['healthRetry']
-            response_json['metering']['healthRetrySleep'] = context['healthRetrySleep']
-            if len(context['data']) >= 1:
-                response.status_code = 408
-            if health_id <= context['nb_health']:
-=======
-                response_status_code = response.status_code
-                context['post'] = (response_json, headers)
-            else:
-                response_json, headers = context['post']
-                response_status_code = 408
-            if health_id <= 1:
->>>>>>> 03be23b6
-                context['data'].append( (health_id,start,str(datetime.now())) )
-            else:
-                context['exit'] = True
-        return Response(dumps(response_json), response_status_code, headers)
-
-    # test_health_retry_sleep_modification functions
-    @app.route('/test_health_retry_sleep_modification/o/token/', methods=['GET', 'POST'])
-    def otoken__test_health_retry_sleep_modification():
-        return redirect(request.url_root + '/o/token/', code=307)
-
-    @app.route('/test_health_retry_sleep_modification/auth/metering/genlicense/', methods=['GET', 'POST'])
-    def genlicense__test_health_retry_sleep_modification():
-        new_url = request.url.replace(request.url_root+'test_health_period_disabled', url)
-        request_json = request.get_json()
-        response = post(new_url, json=request_json, headers=request.headers)
-        assert response.status_code == 200, "Request:\n'%s'\nfailed with code %d and message: %s" % (dumps(request_json,
-                indent=4, sort_keys=True), response.status_code, response.text)
-        excluded_headers = ['content-encoding', 'content-length', 'transfer-encoding', 'connection']
-        headers = [(name, value) for (name, value) in response.raw.headers.items() if name.lower() not in excluded_headers]
-        response_json = response.json()
-        response_json['metering']['healthPeriod'] = 300
-        return Response(dumps(response_json), response.status_code, headers)
-
-    @app.route('/test_health_retry_sleep_modification/auth/metering/health/', methods=['GET', 'POST'])
-    def health__test_health_retry_sleep_modification():
-        global context
-        global lock
-        start = str(datetime.now())
-        new_url = request.url.replace(request.url_root+'test_health_retry_sleep_modification', url)
-        request_json = request.get_json()
-        health_id = request_json['health_id']
-        with lock:
-<<<<<<< HEAD
-            start = str(datetime.now())
-            new_url = request.url.replace(request.url_root+'test_health_retry_sleep_modification', url)
-            request_json = request.get_json()
-            health_id = request_json['health_id']
-            response = post(new_url, json=request_json, headers=request.headers)
-            assert response.status_code == 200, "Request:\n'%s'\nfailed with code %d and message: %s" % (dumps(request_json, indent=4, sort_keys=True), response.status_code, response.text)
-            excluded_headers = ['content-encoding', 'content-length', 'transfer-encoding', 'connection']
-            headers = [(name, value) for (name, value) in response.raw.headers.items() if name.lower() not in excluded_headers]
-            response_json = response.json()
-            response_json['metering']['healthPeriod'] = context['healthPeriod']
-            response_json['metering']['healthRetry'] = context['healthRetry']
-            response_json['metering']['healthRetrySleep'] = context['healthRetrySleep']
-            if len(context['data']) >= 1:
-                response.status_code = 408
-=======
             if len(context['data']) < 1:
                 response = post(new_url, json=request_json, headers=request.headers)
                 assert response.status_code == 200, "Request:\n'%s'\nfailed with code %d and message: %s" % (dumps(request_json,
@@ -660,7 +376,54 @@
             else:
                 response_json, headers = context['post']
                 response_status_code = 408
->>>>>>> 03be23b6
+            if health_id <= 1:
+                context['data'].append( (health_id,start,str(datetime.now())) )
+            else:
+                context['exit'] = True
+        return Response(dumps(response_json), response_status_code, headers)
+
+    # test_health_retry_sleep_modification functions
+    @app.route('/test_health_retry_sleep_modification/o/token/', methods=['GET', 'POST'])
+    def otoken__test_health_retry_sleep_modification():
+        return redirect(request.url_root + '/o/token/', code=307)
+
+    @app.route('/test_health_retry_sleep_modification/auth/metering/genlicense/', methods=['GET', 'POST'])
+    def genlicense__test_health_retry_sleep_modification():
+        new_url = request.url.replace(request.url_root+'test_health_period_disabled', url)
+        request_json = request.get_json()
+        response = post(new_url, json=request_json, headers=request.headers)
+        assert response.status_code == 200, "Request:\n'%s'\nfailed with code %d and message: %s" % (dumps(request_json,
+                indent=4, sort_keys=True), response.status_code, response.text)
+        excluded_headers = ['content-encoding', 'content-length', 'transfer-encoding', 'connection']
+        headers = [(name, value) for (name, value) in response.raw.headers.items() if name.lower() not in excluded_headers]
+        response_json = response.json()
+        response_json['metering']['healthPeriod'] = 300
+        return Response(dumps(response_json), response.status_code, headers)
+
+    @app.route('/test_health_retry_sleep_modification/auth/metering/health/', methods=['GET', 'POST'])
+    def health__test_health_retry_sleep_modification():
+        global context
+        global lock
+        start = str(datetime.now())
+        new_url = request.url.replace(request.url_root+'test_health_retry_sleep_modification', url)
+        request_json = request.get_json()
+        health_id = request_json['health_id']
+        with lock:
+            if len(context['data']) < 1:
+                response = post(new_url, json=request_json, headers=request.headers)
+                assert response.status_code == 200, "Request:\n'%s'\nfailed with code %d and message: %s" % (dumps(request_json,
+                        indent=4, sort_keys=True), response.status_code, response.text)
+                excluded_headers = ['content-encoding', 'content-length', 'transfer-encoding', 'connection']
+                headers = [(name, value) for (name, value) in response.raw.headers.items() if name.lower() not in excluded_headers]
+                response_json = response.json()
+                response_json['metering']['healthPeriod'] = context['healthPeriod']
+                response_json['metering']['healthRetry'] = context['healthRetry']
+                response_json['metering']['healthRetrySleep'] = context['healthRetrySleep']
+                response_status_code = response.status_code
+                context['post'] = (response_json, headers)
+            else:
+                response_json, headers = context['post']
+                response_status_code = 408
             if health_id <= 1:
                 context['data'].append( (health_id,start,str(datetime.now())) )
             else:
@@ -699,17 +462,6 @@
         headers = [(name, value) for (name, value) in response.raw.headers.items() if name.lower() not in excluded_headers]
         response_json = response.json()
         with lock:
-<<<<<<< HEAD
-            new_url = request.url.replace(request.url_root+'test_health_metering_data', url)
-            request_json = request.get_json()
-            health_id = request_json['health_id']
-            response = post(new_url, json=request_json, headers=request.headers)
-            assert response.status_code == 200, "Request:\n'%s'\nfailed with code %d and message: %s" % (dumps(request_json, indent=4, sort_keys=True), response.status_code, response.text)
-            excluded_headers = ['content-encoding', 'content-length', 'transfer-encoding', 'connection']
-            headers = [(name, value) for (name, value) in response.raw.headers.items() if name.lower() not in excluded_headers]
-            response_json = response.json()
-=======
->>>>>>> 03be23b6
             response_json['metering']['healthPeriod'] = context['healthPeriod']
             response_json['metering']['healthRetry'] = context['healthRetry']
             context['health_id']= health_id
@@ -752,47 +504,6 @@
             response_json['metering']['healthPeriod'] = context['healthPeriod']
             response_json['metering']['healthRetry'] = context['healthRetry']
         return Response(dumps(response_json), response.status_code, headers)
-
-    ##############################################################################
-    # test_retry_mechanism.py
-
-    # test_segment_index functions
-    @app.route('/test_segment_index/o/token/', methods=['GET', 'POST'])
-    def otoken__test_segment_index():
-        return redirect(request.url_root + '/o/token/', code=307)
-
-    @app.route('/test_segment_index/auth/metering/genlicense/', methods=['GET', 'POST'])
-    def genlicense__test_segment_index():
-        global context
-        global lock
-        with lock:
-            new_url = request.url.replace(request.url_root+'test_segment_index', url)
-            request_json = request.get_json()
-            context['genlic_cnt'] += 1
-            response = post(new_url, json=request_json, headers=request.headers)
-            assert response.status_code == 200, "Request:\n'%s'\nfailed with code %d and message: %s" % (dumps(request_json, indent=4, sort_keys=True), response.status_code, response.text)
-            excluded_headers = ['content-encoding', 'content-length', 'transfer-encoding', 'connection']
-            headers = [(name, value) for (name, value) in response.raw.headers.items() if name.lower() not in excluded_headers]
-            response_json = response.json()
-            response_json['metering']['timeoutSecond'] = context['timeoutSecond']
-            return Response(dumps(response_json), response.status_code, headers)
-
-    @app.route('/test_segment_index/auth/metering/health/', methods=['GET', 'POST'])
-    def health__test_segment_index():
-        global context
-        global lock
-        with lock:
-            new_url = request.url.replace(request.url_root+'test_segment_index', url)
-            request_json = request.get_json()
-            context['health_cnt'] += 1
-            response = post(new_url, json=request_json, headers=request.headers)
-            assert response.status_code == 200, "Request:\n'%s'\nfailed with code %d and message: %s" % (dumps(request_json, indent=4, sort_keys=True), response.status_code, response.text)
-            excluded_headers = ['content-encoding', 'content-length', 'transfer-encoding', 'connection']
-            headers = [(name, value) for (name, value) in response.raw.headers.items() if name.lower() not in excluded_headers]
-            response_json = response.json()
-            response_json['metering']['healthPeriod'] = context['healthPeriod']
-            response_json['metering']['healthRetry'] = context['healthRetry']
-            return Response(dumps(response_json), response.status_code, headers)
 
     ##############################################################################
     # test_retry_mechanism.py
@@ -815,22 +526,6 @@
             new_url = request.url.replace(request.url_root+'test_long_to_short_retry_switch', url)
             request_json = request.get_json()
             request_type = request_json['request']
-<<<<<<< HEAD
-            response = post(new_url, json=request_json, headers=request.headers)
-            excluded_headers = ['content-encoding', 'content-length', 'transfer-encoding', 'connection']
-            headers = [(name, value) for (name, value) in response.raw.headers.items() if name.lower() not in excluded_headers]
-            response_json = response.json()
-            if len(context['data']) == 0:
-                timeoutSecond = context['timeoutSecondFirst2']
-            else:
-                timeoutSecond = context['timeoutSecond']
-            if len(context['data']) >= 2 and request_json['request'] == 'running':
-                response.status_code = 408
-            if 'metering' in response_json.keys():
-                response_json['metering']['timeoutSecond'] = timeoutSecond
-            context['data'].append( (request_type,start,str(datetime.now())) )
-            return Response(dumps(response_json), response.status_code, headers)
-=======
             if context['cnt'] < 2 or request_type == 'close':
                 response = post(new_url, json=request_json, headers=request.headers)
                 assert response.status_code == 200, "Request:\n'%s'\nfailed with code %d and message: %s" % (dumps(request_json,
@@ -889,41 +584,6 @@
 
     ##############################################################################
     # test_unittest_on_hw.py
->>>>>>> 03be23b6
-
-    # test_retry_on_no_connection functions
-    @app.route('/test_retry_on_no_connection/o/token/', methods=['GET', 'POST'])
-    def otoken__test_retry_on_no_connection():
-        return redirect(request.url_root + '/o/token/', code=307)
-
-    @app.route('/test_retry_on_no_connection/auth/metering/health/', methods=['GET', 'POST'])
-    def health__test_retry_on_no_connection():
-        return redirect(request.url_root + '/auth/metering/health/', code=307)
-
-    @app.route('/test_retry_on_no_connection/auth/metering/genlicense/', methods=['GET', 'POST'])
-    def genlicense__test_retry_on_no_connection():
-        global context
-        global lock
-        with lock:
-            start = str(datetime.now())
-            request_json = request.get_json()
-            request_type = request_json['request']
-            if len(context['data']) < 2 or request_type == 'close':
-                new_url = request.url.replace(request.url_root+'test_retry_on_no_connection', url)
-                response = post(new_url, json=request_json, headers=request.headers)
-                excluded_headers = ['content-encoding', 'content-length', 'transfer-encoding', 'connection']
-                headers = [(name, value) for (name, value) in response.raw.headers.items() if name.lower() not in excluded_headers]
-                response_json = response.json()
-                response_json['metering']['timeoutSecond'] = context['timeoutSecond']
-                ret = Response(dumps(response_json), response.status_code, headers)
-            else:
-                sleep(context['timeoutSecond'] + 1)
-                ret = ('', 204)
-            context['data'].append( (request_type, start, str(datetime.now())) )
-            return ret
-
-    ##############################################################################
-    # test_unittest_on_hw.py
 
     # test_http_header_api_version functions
     @app.route('/test_http_header_api_version/o/token/', methods=['GET', 'POST'])
@@ -936,20 +596,6 @@
 
     @app.route('/test_http_header_api_version/auth/metering/genlicense/', methods=['GET', 'POST'])
     def genlicense__test_http_header_api_version():
-<<<<<<< HEAD
-        global context
-        global lock
-        with lock:
-            start = str(datetime.now())
-            new_url = request.url.replace(request.url_root+'test_http_header_api_version', url)
-            request_json = request.get_json()
-            assert search(r'Accept:.*application/vnd\.accelize\.v1\+json', str(request.headers))
-            response = post(new_url, json=request_json, headers=request.headers)
-            excluded_headers = ['content-encoding', 'content-length', 'transfer-encoding', 'connection']
-            headers = [(name, value) for (name, value) in response.raw.headers.items() if name.lower() not in excluded_headers]
-            response_json = response.json()
-            return Response(dumps(response_json), response.status_code, headers)
-=======
         start = str(datetime.now())
         new_url = request.url.replace(request.url_root+'test_http_header_api_version', url)
         request_json = request.get_json()
@@ -959,7 +605,6 @@
         headers = [(name, value) for (name, value) in response.raw.headers.items() if name.lower() not in excluded_headers]
         response_json = response.json()
         return Response(dumps(response_json), response.status_code, headers)
->>>>>>> 03be23b6
 
     return app
 
@@ -973,3 +618,4 @@
 def set_context(data):
     r = post(url_for('set', _external=True), json=data)
     assert r.status_code == 200
+
