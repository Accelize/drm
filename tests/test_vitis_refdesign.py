# -*- coding: utf-8 -*-
"""
Test all other vitis reference designs
"""
import pytest
from datetime import datetime
from re import search, IGNORECASE

import tests.conftest as conftest


def run_test_on_design(accelize_drm, design_name, conf_json, cred_json, async_handler,
                       log_file_factory, axiclk_freq_ref, drmclk_freq_ref):

    # Program board with design
    ref_designs = accelize_drm.pytest_ref_designs
    try:
        fpga_image = ref_designs.get_image_id(design_name)
    except:
        pytest.skip(f"Could not find refesign name '{design_name}' for driver '{accelize_drm.pytest_fpga_driver_name}'")
    driver = accelize_drm.pytest_fpga_driver[0]
    driver.program_fpga(fpga_image)
    accelize_drm.scanActivators()

    # Run test
    async_cb = async_handler.create()
    async_cb.reset()
    activators = accelize_drm.pytest_fpga_activators[0]
    activators.reset_coin()
    activators.autotest()
    logfile = log_file_factory.create(1)
    conf_json['settings'].update(logfile.json)
    conf_json['drm']['frequency_mhz'] = drmclk_freq_ref
    conf_json.save()
    with accelize_drm.DrmManager(
                conf_json.path,
                cred_json.path,
                driver.read_register_callback,
                driver.write_register_callback,
                async_cb.callback
            ) as drm_manager:
        assert not drm_manager.get('session_status')
        assert not drm_manager.get('license_status')
        assert drm_manager.get('session_id') == ''
        activators.autotest(is_activated=False)
        activators.generate_coin(5)
        activators.check_coin()
        # Start session
        drm_manager.activate()
        start = datetime.now()
        assert sum(drm_manager.get('metered_data')) == 0
        assert drm_manager.get('session_status')
        assert drm_manager.get('license_status')
        session_id = drm_manager.get('session_id')
        assert len(session_id) > 0
        activators.autotest(is_activated=True)
        lic_duration = drm_manager.get('license_duration')
        activators.generate_coin()
        activators.check_coin(drm_manager.get('metered_data'))
        # Wait until 2 licenses are provisioned
        conftest.wait_func_true(lambda: drm_manager.get('num_license_loaded') == 2, lic_duration)
        # Pause session
        drm_manager.deactivate(True)
        assert drm_manager.get('session_status')
        assert drm_manager.get('license_status')
        assert drm_manager.get('session_id') == session_id
        activators.autotest(is_activated=True)
        # Wait right before license expiration
        conftest.wait_deadline(start, 2*lic_duration-3)
        assert drm_manager.get('session_status')
        assert drm_manager.get('license_status')
        assert drm_manager.get('session_id') == session_id
        activators.autotest(is_activated=True)
        # Wait expiration
        conftest.wait_deadline(start, 2*lic_duration+2)
        assert drm_manager.get('session_status')
        assert drm_manager.get('session_id') == session_id
        assert not drm_manager.get('license_status')
        activators.autotest(is_activated=False)
        activators.generate_coin()
        activators.check_coin(drm_manager.get('metered_data'))
        # Resume session
        drm_manager.activate(True)
        assert drm_manager.get('session_status')
        assert drm_manager.get('session_id') != session_id
        assert drm_manager.get('license_status')
        activators.reset_coin()
        activators.autotest(is_activated=True)
        activators.generate_coin()
        activators.check_coin(drm_manager.get('metered_data'))
        # Stop session
        drm_manager.deactivate()
        assert not drm_manager.get('session_status')
        assert not drm_manager.get('license_status')
        activators.autotest(is_activated=False)
        assert drm_manager.get('session_id') == ''
    # Check result
    log_content = logfile.read()
    # Check API calls
    assert search(r"Calling Impl public constructor", log_content, IGNORECASE)
    assert search(r"Calling 'activate' with 'resume_session_request'=false", log_content, IGNORECASE)
    assert search(r"Calling 'deactivate' with 'pause_session_request'=true", log_content, IGNORECASE)
    assert search(r"Calling 'activate' with 'resume_session_request'=true", log_content, IGNORECASE)
    assert search(r"Calling 'deactivate' with 'pause_session_request'=false", log_content, IGNORECASE)
    # Check DRM Controller frequencies
    drmclk_match = search(r'Frequency detection of drm_aclk counter after .+ => estimated frequency = (\d+) MHz', log_content)
    drmclk_freq_measure = int(drmclk_match.group(1))
    assert drmclk_freq_ref*0.9 < drmclk_freq_measure < drmclk_freq_ref*1.1
    axiclk_match = search(r'Frequency detection of s_axi_aclk counter after .+ => estimated frequency = (\d+) MHz', log_content)
    axiclk_freq_measure = int(axiclk_match.group(1))
    assert axiclk_freq_ref*0.9 < axiclk_freq_measure < axiclk_freq_ref*1.1
<<<<<<< HEAD

    async_cb.assert_NoError()

=======
    async_cb.assert_NoError()
>>>>>>> b7b5608d
    # Return logfile handler for more specific verification
    logfile.remove()
    return log_content


@pytest.mark.awsxrt
def test_vitis_1activator_200_125(accelize_drm, conf_json, cred_json, async_handler, log_file_factory):
    """
    Test a vitis configuration: 1 activator with dual clock kernels (AXI clock > DRM clock)
    """
    design_name = 'vitis_1activator_200_125'
    axiclk_freq_ref = 200
    drmclk_freq_ref = 125
    log_content = run_test_on_design(accelize_drm, design_name, conf_json, cred_json, async_handler,
                                    log_file_factory, axiclk_freq_ref, drmclk_freq_ref)


@pytest.mark.awsxrt
def test_vitis_2activator_125(accelize_drm, conf_json, cred_json, async_handler, log_file_factory):
    """
    Test a vitis configuration: single clock kernels with AXI clock = DRM clock
    """
    design_name = 'vitis_2activator_125'
    axiclk_freq_ref = 125
    drmclk_freq_ref = 125
    log_content = run_test_on_design(accelize_drm, design_name, conf_json, cred_json, async_handler,
                                    log_file_factory, axiclk_freq_ref, drmclk_freq_ref)


@pytest.mark.awsxrt
def test_vitis_2activator_vhdl_250_125(accelize_drm, conf_json, cred_json, async_handler, log_file_factory):
    """
    Test a VHDL vitis configuration: dual clock kernels with AXI clock > DRM clock
    """
    # Run test
    design_name = 'vitis_2activator_vhdl_250_125'
    axiclk_freq_ref = 250
    drmclk_freq_ref = 125
    log_content = run_test_on_design(accelize_drm, design_name, conf_json, cred_json, async_handler,
                                    log_file_factory, axiclk_freq_ref, drmclk_freq_ref)


@pytest.mark.awsxrt
def test_vitis_2activator_vhdl_125(accelize_drm, conf_json, cred_json, async_handler, log_file_factory):
    """
    Test a VHDL vitis configuration: single clock kernels with AXI clock = DRM clock
    """
    # Run test
    design_name = 'vitis_2activator_vhdl_125'
    axiclk_freq_ref = 125
    drmclk_freq_ref = 125
    log_content = run_test_on_design(accelize_drm, design_name, conf_json, cred_json, async_handler,
                                    log_file_factory, axiclk_freq_ref, drmclk_freq_ref)


@pytest.mark.awsxrt
def test_vitis_2activator_100_125(accelize_drm, conf_json, cred_json, async_handler, log_file_factory):
    """
    Test a vitis configuration: dual clock kernels with AXI clock < DRM clock
    """
    # Run test
    design_name = 'vitis_2activator_100_125'
    axiclk_freq_ref = 100
    drmclk_freq_ref = 125
    log_content = run_test_on_design(accelize_drm, design_name, conf_json, cred_json, async_handler,
                                    log_file_factory, axiclk_freq_ref, drmclk_freq_ref)


@pytest.mark.awsxrt
def test_vitis_2activator_slr_200_125(accelize_drm, conf_json, cred_json, async_handler, log_file_factory):
    """
    Test a vitis configuration: SLR crossing with dual clock kernels
    """
    # Run test
    design_name = 'vitis_2activator_slr_200_125'
    axiclk_freq_ref = 200
    drmclk_freq_ref = 125
    log_content = run_test_on_design(accelize_drm, design_name, conf_json, cred_json, async_handler,
                                    log_file_factory, axiclk_freq_ref, drmclk_freq_ref)


@pytest.mark.awsxrt
def test_vitis_2activator_350_350(accelize_drm, conf_json, cred_json, async_handler, log_file_factory):
    """
    Test a vitis configuration: 2 activators and high frequency
    """
    # Run test
    design_name = 'vitis_2activator_350_350'
    axiclk_freq_ref = 350
    drmclk_freq_ref = 350
    log_content = run_test_on_design(accelize_drm, design_name, conf_json, cred_json, async_handler,
                                    log_file_factory, axiclk_freq_ref, drmclk_freq_ref)


@pytest.mark.skip(reason='No design yet available with dual clock FIFOs between kernels')
@pytest.mark.awsxrt
def test_vitis_2activator_dualclkfifo(accelize_drm, conf_json, cred_json, async_handler, log_file_factory):
    """
    Test a vitis configuration: 2 activator with dual clock FIFOs on each DRM Bus stream
    """
    # Run test
    design_name = 'vitis_2activator_dualclkfifo'
    axiclk_freq_ref = 200
    drmclk_freq_ref = 125
    log_content = run_test_on_design(accelize_drm, design_name, conf_json, cred_json, async_handler,
                                    log_file_factory, axiclk_freq_ref, drmclk_freq_ref)


@pytest.mark.skip(reason='No design yet available with 5 activators on high density')
@pytest.mark.awsxrt
def test_vitis_5activator_high_density(accelize_drm, conf_json, cred_json, async_handler, log_file_factory):
    """
    Test a vitis configuration: 5 dual clock activators in a high density design
    """
    # Run test
    design_name = 'vitis_5activator_high_density'
    axiclk_freq_ref = 100
    drmclk_freq_ref = 125
    log_content = run_test_on_design(accelize_drm, design_name, conf_json, cred_json, async_handler,
                                    log_file_factory, axiclk_freq_ref, drmclk_freq_ref)


@pytest.mark.skip(reason='No design yet available with 30 activators')
@pytest.mark.awsxrt
def test_vitis_30activator(accelize_drm, conf_json, cred_json, async_handler, log_file_factory):
    """
    Test a vitis configuration: 30 activators
    """
    # Run test
    design_name = 'vitis_30activator'
    axiclk_freq_ref = 100
    drmclk_freq_ref = 125
    log_content = run_test_on_design(accelize_drm, design_name, conf_json, cred_json, async_handler,
                                    log_file_factory, axiclk_freq_ref, drmclk_freq_ref)
<|MERGE_RESOLUTION|>--- conflicted
+++ resolved
@@ -109,13 +109,7 @@
     axiclk_match = search(r'Frequency detection of s_axi_aclk counter after .+ => estimated frequency = (\d+) MHz', log_content)
     axiclk_freq_measure = int(axiclk_match.group(1))
     assert axiclk_freq_ref*0.9 < axiclk_freq_measure < axiclk_freq_ref*1.1
-<<<<<<< HEAD
-
     async_cb.assert_NoError()
-
-=======
-    async_cb.assert_NoError()
->>>>>>> b7b5608d
     # Return logfile handler for more specific verification
     logfile.remove()
     return log_content
