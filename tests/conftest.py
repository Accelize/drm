--- conflicted
+++ resolved
@@ -250,14 +250,6 @@
     if skip_awsxrt and markers:
         pytest.skip("Don't run XRT (Vitis) tests.")
 
-<<<<<<< HEAD
-    # Check singleton tests
-    markers = tuple(item.iter_markers(name='no_parallel'))
-    if not item.config.getoption("singleton") and markers:
-        pytest.skip("Don't run singleton tests.")
-    elif item.config.getoption("singleton") and not markers:
-        pytest.skip("Run only singleton tests.")
-=======
     # Determine if DRM Ctrl SW is under test
     fpga_image = item.config.getoption('--fpga_image')
     if fpga_image and fpga_image.endswith(".som"):
@@ -273,7 +265,9 @@
             pytest.skip("Don't run singleton tests.")
         elif item.config.getoption("singleton") and not markers:
             pytest.skip("Run only singleton tests.")
->>>>>>> de89165e
+        # Check som tests
+        if tuple(item.iter_markers(name='som')):
+            pytest.skip("Don't run SoM specific tests.")
 
     # Check integration tests
     markers = tuple(item.iter_markers(name='on_2_fpga'))
@@ -720,7 +714,7 @@
     print('pytest artifacts directory: ', pytest_artifacts_dir)
 
     if is_ctrl_sw:
-        freq_version = 0
+    freq_version = 0
     else:
         # Get frequency detection version
         freq_version = fpga_driver[0].read_register(drm_ctrl_base_addr + 0xFFF0)
